--- conflicted
+++ resolved
@@ -1,177 +1,172 @@
-/*
- *
- *  *  Copyright 2014 Orient Technologies LTD (info(at)orientechnologies.com)
- *  *
- *  *  Licensed under the Apache License, Version 2.0 (the "License");
- *  *  you may not use this file except in compliance with the License.
- *  *  You may obtain a copy of the License at
- *  *
- *  *       http://www.apache.org/licenses/LICENSE-2.0
- *  *
- *  *  Unless required by applicable law or agreed to in writing, software
- *  *  distributed under the License is distributed on an "AS IS" BASIS,
- *  *  WITHOUT WARRANTIES OR CONDITIONS OF ANY KIND, either express or implied.
- *  *  See the License for the specific language governing permissions and
- *  *  limitations under the License.
- *  *
- *  * For more information: http://www.orientechnologies.com
- *
- */
-package com.orientechnologies.orient.server.distributed.task;
-
-import com.orientechnologies.orient.core.Orient;
-import com.orientechnologies.orient.core.db.document.ODatabaseDocumentTx;
-import com.orientechnologies.orient.core.exception.ORecordNotFoundException;
-import com.orientechnologies.orient.core.id.ORecordId;
-import com.orientechnologies.orient.core.record.ORecord;
-import com.orientechnologies.orient.core.record.ORecordInternal;
-import com.orientechnologies.orient.core.record.impl.ODocument;
-import com.orientechnologies.orient.core.version.ORecordVersion;
-import com.orientechnologies.orient.server.OServer;
-import com.orientechnologies.orient.server.distributed.ODistributedRequest;
-import com.orientechnologies.orient.server.distributed.ODistributedServerLog;
-import com.orientechnologies.orient.server.distributed.ODistributedServerLog.DIRECTION;
-import com.orientechnologies.orient.server.distributed.ODistributedServerManager;
-
-import java.io.IOException;
-import java.io.ObjectInput;
-import java.io.ObjectOutput;
-
-/**
- * Distributed updated record task used for synchronization.
- *
- * @author Luca Garulli (l.garulli--at--orientechnologies.com)
- *
- */
-public class OUpdateRecordTask extends OAbstractRecordReplicatedTask {
-  private static final long serialVersionUID = 1L;
-
-  protected byte[]          previousContent;
-  protected ORecordVersion  previousVersion;
-  protected byte            recordType;
-
-  protected byte[]          content;
-  private transient ORecord record;
-
-  public OUpdateRecordTask() {
-  }
-
-  public OUpdateRecordTask(final ORecordId iRid, final byte[] iPreviousContent, final ORecordVersion iPreviousVersion,
-      final byte[] iContent, final ORecordVersion iVersion, final byte iRecordType) {
-    super(iRid, iVersion);
-    previousContent = iPreviousContent;
-    previousVersion = iPreviousVersion;
-    content = iContent;
-    recordType = iRecordType;
-  }
-
-  @Override
-  public ORecord getRecord() {
-    if (record == null) {
-      record = Orient.instance().getRecordFactoryManager().newInstance(recordType);
-      ORecordInternal.fill(record, rid, version, content, true);
-    }
-    return record;
-  }
-
-  @Override
-  public Object execute(final OServer iServer, ODistributedServerManager iManager, final ODatabaseDocumentTx database)
-      throws Exception {
-    ODistributedServerLog.debug(this, iManager.getLocalNodeName(), getNodeSource(), DIRECTION.IN, "updating record %s/%s v.%s",
-        database.getName(), rid.toString(), version.toString());
-
-    ORecord loadedRecord = rid.getRecord();
-    if (loadedRecord == null)
-      throw new ORecordNotFoundException("Record " + rid + " was not found on update");
-
-    if (loadedRecord instanceof ODocument) {
-      // APPLY CHANGES FIELD BY FIELD TO MARK DIRTY FIELDS FOR INDEXES/HOOKS
-<<<<<<< HEAD
-      final ODocument newDocument = new ODocument().fromStream(content);
-
-      ODocument loadedDocument = (ODocument) loadedRecord;
-      ORecordVersion loadedRecordVersion = loadedDocument.merge(newDocument, false, false).getRecordVersion();
-      if (loadedRecordVersion.getCounter() != version.getCounter()) {
-        loadedDocument.setDirty();
-      }
-      loadedRecordVersion.copyFrom(version);
-=======
-      final ODocument newDocument = (ODocument) getRecord();
-      ((ODocument) loadedRecord).merge(newDocument, false, false).getRecordVersion().copyFrom(version);
->>>>>>> 72fb6870
-    } else
-      ORecordInternal.fill(loadedRecord, rid, version, content, true);
-
-    loadedRecord = database.save(loadedRecord);
-
-    ODistributedServerLog.debug(this, iManager.getLocalNodeName(), getNodeSource(), DIRECTION.IN, "+-> updated record %s/%s v.%s",
-        database.getName(), rid.toString(), loadedRecord.getRecordVersion().toString());
-
-    // RETURN THE SAME OBJECT (NOT A COPY), SO AFTER COMMIT THE VERSIONS IS UPDATED AND SENT TO THE CALLER
-    return loadedRecord.getRecordVersion();
-  }
-
-  @Override
-  public QUORUM_TYPE getQuorumType() {
-    return QUORUM_TYPE.WRITE;
-  }
-
-  @Override
-  public OUpdateRecordTask getFixTask(final ODistributedRequest iRequest, OAbstractRemoteTask iOriginalTask,
-      final Object iBadResponse, final Object iGoodResponse) {
-    final ORecordVersion versionCopy = version.copy();
-    versionCopy.setRollbackMode();
-
-    return new OUpdateRecordTask(rid, null, null, ((OUpdateRecordTask) iOriginalTask).content, versionCopy, recordType);
-  }
-
-  @Override
-  public OAbstractRemoteTask getUndoTask(final ODistributedRequest iRequest, final Object iBadResponse) {
-    final ORecordVersion versionCopy = previousVersion.copy();
-    versionCopy.setRollbackMode();
-
-    return new OUpdateRecordTask(rid, null, null, previousContent, versionCopy, recordType);
-  }
-
-  @Override
-  public void writeExternal(final ObjectOutput out) throws IOException {
-    super.writeExternal(out);
-    out.writeInt(content.length);
-    out.write(content);
-    out.write(recordType);
-  }
-
-  @Override
-  public void readExternal(final ObjectInput in) throws IOException, ClassNotFoundException {
-    super.readExternal(in);
-    final int contentSize = in.readInt();
-    content = new byte[contentSize];
-    in.readFully(content);
-    recordType = in.readByte();
-  }
-
-  public byte[] getPreviousContent() {
-    return previousContent;
-  }
-
-  public ORecordVersion getPreviousVersion() {
-    return previousVersion;
-  }
-
-  @Override
-  public String getName() {
-    return "record_update";
-  }
-
-  @Override
-  public String toString() {
-    if (version.isTemporary())
-      return getName() + "(" + rid + " v." + (version.getCounter() - Integer.MIN_VALUE) + " realV." + version + ")";
-    else
-      return super.toString();
-  }
-
-  public byte[] getContent() {
-    return content;
-  }
-}
+/*
+ *
+ *  *  Copyright 2014 Orient Technologies LTD (info(at)orientechnologies.com)
+ *  *
+ *  *  Licensed under the Apache License, Version 2.0 (the "License");
+ *  *  you may not use this file except in compliance with the License.
+ *  *  You may obtain a copy of the License at
+ *  *
+ *  *       http://www.apache.org/licenses/LICENSE-2.0
+ *  *
+ *  *  Unless required by applicable law or agreed to in writing, software
+ *  *  distributed under the License is distributed on an "AS IS" BASIS,
+ *  *  WITHOUT WARRANTIES OR CONDITIONS OF ANY KIND, either express or implied.
+ *  *  See the License for the specific language governing permissions and
+ *  *  limitations under the License.
+ *  *
+ *  * For more information: http://www.orientechnologies.com
+ *
+ */
+package com.orientechnologies.orient.server.distributed.task;
+
+import com.orientechnologies.orient.core.Orient;
+import com.orientechnologies.orient.core.db.document.ODatabaseDocumentTx;
+import com.orientechnologies.orient.core.exception.ORecordNotFoundException;
+import com.orientechnologies.orient.core.id.ORecordId;
+import com.orientechnologies.orient.core.record.ORecord;
+import com.orientechnologies.orient.core.record.ORecordInternal;
+import com.orientechnologies.orient.core.record.impl.ODocument;
+import com.orientechnologies.orient.core.version.ORecordVersion;
+import com.orientechnologies.orient.server.OServer;
+import com.orientechnologies.orient.server.distributed.ODistributedRequest;
+import com.orientechnologies.orient.server.distributed.ODistributedServerLog;
+import com.orientechnologies.orient.server.distributed.ODistributedServerLog.DIRECTION;
+import com.orientechnologies.orient.server.distributed.ODistributedServerManager;
+
+import java.io.IOException;
+import java.io.ObjectInput;
+import java.io.ObjectOutput;
+
+/**
+ * Distributed updated record task used for synchronization.
+ *
+ * @author Luca Garulli (l.garulli--at--orientechnologies.com)
+ *
+ */
+public class OUpdateRecordTask extends OAbstractRecordReplicatedTask {
+  private static final long serialVersionUID = 1L;
+
+  protected byte[]          previousContent;
+  protected ORecordVersion  previousVersion;
+  protected byte            recordType;
+
+  protected byte[]          content;
+  private transient ORecord record;
+
+  public OUpdateRecordTask() {
+  }
+
+  public OUpdateRecordTask(final ORecordId iRid, final byte[] iPreviousContent, final ORecordVersion iPreviousVersion,
+      final byte[] iContent, final ORecordVersion iVersion, final byte iRecordType) {
+    super(iRid, iVersion);
+    previousContent = iPreviousContent;
+    previousVersion = iPreviousVersion;
+    content = iContent;
+    recordType = iRecordType;
+  }
+
+  @Override
+  public ORecord getRecord() {
+    if (record == null) {
+      record = Orient.instance().getRecordFactoryManager().newInstance(recordType);
+      ORecordInternal.fill(record, rid, version, content, true);
+    }
+    return record;
+  }
+
+  @Override
+  public Object execute(final OServer iServer, ODistributedServerManager iManager, final ODatabaseDocumentTx database)
+      throws Exception {
+    ODistributedServerLog.debug(this, iManager.getLocalNodeName(), getNodeSource(), DIRECTION.IN, "updating record %s/%s v.%s",
+        database.getName(), rid.toString(), version.toString());
+
+    ORecord loadedRecord = rid.getRecord();
+    if (loadedRecord == null)
+      throw new ORecordNotFoundException("Record " + rid + " was not found on update");
+
+    if (loadedRecord instanceof ODocument) {
+      // APPLY CHANGES FIELD BY FIELD TO MARK DIRTY FIELDS FOR INDEXES/HOOKS
+      final ODocument newDocument = (ODocument) getRecord();
+
+      ODocument loadedDocument = (ODocument) loadedRecord;
+      ORecordVersion loadedRecordVersion = loadedDocument.merge(newDocument, false, false).getRecordVersion();
+      if (loadedRecordVersion.getCounter() != version.getCounter()) {
+        loadedDocument.setDirty();
+      }
+      loadedRecordVersion.copyFrom(version);
+    } else
+      ORecordInternal.fill(loadedRecord, rid, version, content, true);
+
+    loadedRecord = database.save(loadedRecord);
+
+    ODistributedServerLog.debug(this, iManager.getLocalNodeName(), getNodeSource(), DIRECTION.IN, "+-> updated record %s/%s v.%s",
+        database.getName(), rid.toString(), loadedRecord.getRecordVersion().toString());
+
+    // RETURN THE SAME OBJECT (NOT A COPY), SO AFTER COMMIT THE VERSIONS IS UPDATED AND SENT TO THE CALLER
+    return loadedRecord.getRecordVersion();
+  }
+
+  @Override
+  public QUORUM_TYPE getQuorumType() {
+    return QUORUM_TYPE.WRITE;
+  }
+
+  @Override
+  public OUpdateRecordTask getFixTask(final ODistributedRequest iRequest, OAbstractRemoteTask iOriginalTask,
+      final Object iBadResponse, final Object iGoodResponse) {
+    final ORecordVersion versionCopy = version.copy();
+    versionCopy.setRollbackMode();
+
+    return new OUpdateRecordTask(rid, null, null, ((OUpdateRecordTask) iOriginalTask).content, versionCopy, recordType);
+  }
+
+  @Override
+  public OAbstractRemoteTask getUndoTask(final ODistributedRequest iRequest, final Object iBadResponse) {
+    final ORecordVersion versionCopy = previousVersion.copy();
+    versionCopy.setRollbackMode();
+
+    return new OUpdateRecordTask(rid, null, null, previousContent, versionCopy, recordType);
+  }
+
+  @Override
+  public void writeExternal(final ObjectOutput out) throws IOException {
+    super.writeExternal(out);
+    out.writeInt(content.length);
+    out.write(content);
+    out.write(recordType);
+  }
+
+  @Override
+  public void readExternal(final ObjectInput in) throws IOException, ClassNotFoundException {
+    super.readExternal(in);
+    final int contentSize = in.readInt();
+    content = new byte[contentSize];
+    in.readFully(content);
+    recordType = in.readByte();
+  }
+
+  public byte[] getPreviousContent() {
+    return previousContent;
+  }
+
+  public ORecordVersion getPreviousVersion() {
+    return previousVersion;
+  }
+
+  @Override
+  public String getName() {
+    return "record_update";
+  }
+
+  @Override
+  public String toString() {
+    if (version.isTemporary())
+      return getName() + "(" + rid + " v." + (version.getCounter() - Integer.MIN_VALUE) + " realV." + version + ")";
+    else
+      return super.toString();
+  }
+
+  public byte[] getContent() {
+    return content;
+  }
+}