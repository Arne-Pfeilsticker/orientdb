--- conflicted
+++ resolved
@@ -94,7 +94,6 @@
     while (sKeys.hasNext()) {
       String key = sKeys.next();
       OScheduler scheduler = schedulers.get(key);
-      scheduler.setDatabase(db);
       if (OLogManager.instance().isDebugEnabled()) {
         OLogManager.instance().debug(this, "check : " + scheduler.toString());
       }
@@ -110,15 +109,8 @@
     try {
       String url = OSystemVariableResolver.resolveSystemVariables(OFileUtils.getPath(new File(BASEPATH + this.databaseName)
           .getPath()));
-<<<<<<< HEAD
-      if(this.existsPLocal(url)) {
-        db = new ODatabaseDocumentTx("plocal:" + url).open(this.user, this.pass);
-      } else if (this.existsLocal(url)) {
-        db = new ODatabaseDocumentTx("local:" + url).open(this.user, this.pass);
-=======
       if (this.exists(url)) {
         db = new ODatabaseDocumentTx("plocal:" + url).open(this.user, this.pass);
->>>>>>> dfeb9586
       } else {
         db = null;
         OLogManager.instance().error(this, "database " + this.databaseName + " does not exist");
@@ -130,13 +122,9 @@
     }
     return db;
   }
-  
-  private boolean existsLocal(String path) {
-    return new File(path + "/default.odh").exists();
-  }
-  
-  private boolean existsPLocal(String path) {
-    return new File(path + "/default.pcl").exists();
+
+  private boolean exists(String path) {
+    return new File(path + "/default.0.oda").exists();
   }
 }
 
