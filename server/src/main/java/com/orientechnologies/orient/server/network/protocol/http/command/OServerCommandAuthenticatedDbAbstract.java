--- conflicted
+++ resolved
@@ -1,183 +1,179 @@
-/*
- * Copyright 2010-2012 Luca Garulli (l.garulli--at--orientechnologies.com)
- *
- * Licensed under the Apache License, Version 2.0 (the "License");
- * you may not use this file except in compliance with the License.
- * You may obtain a copy of the License at
- *
- *     http://www.apache.org/licenses/LICENSE-2.0
- *
- * Unless required by applicable law or agreed to in writing, software
- * distributed under the License is distributed on an "AS IS" BASIS,
- * WITHOUT WARRANTIES OR CONDITIONS OF ANY KIND, either express or implied.
- * See the License for the specific language governing permissions and
- * limitations under the License.
- */
-package com.orientechnologies.orient.server.network.protocol.http.command;
-
-import java.io.IOException;
-import java.util.List;
-
-import com.orientechnologies.common.concur.lock.OLockException;
-import com.orientechnologies.common.log.OLogManager;
-import com.orientechnologies.orient.core.db.ODatabaseRecordThreadLocal;
-import com.orientechnologies.orient.core.db.document.ODatabaseDocumentTx;
-import com.orientechnologies.orient.core.db.record.ODatabaseRecord;
-import com.orientechnologies.orient.core.exception.ODatabaseException;
-import com.orientechnologies.orient.core.exception.OSecurityAccessException;
-import com.orientechnologies.orient.core.id.ORecordId;
-import com.orientechnologies.orient.core.metadata.security.OUser;
-import com.orientechnologies.orient.core.record.impl.ODocument;
-import com.orientechnologies.orient.core.serialization.serializer.OStringSerializerHelper;
-<<<<<<< HEAD
-import com.orientechnologies.orient.server.network.protocol.http.*;
-=======
-import com.orientechnologies.orient.server.OServer;
-import com.orientechnologies.orient.server.network.protocol.http.OHttpRequest;
-import com.orientechnologies.orient.server.network.protocol.http.OHttpRequestException;
-import com.orientechnologies.orient.server.network.protocol.http.OHttpResponse;
-import com.orientechnologies.orient.server.network.protocol.http.OHttpSession;
-import com.orientechnologies.orient.server.network.protocol.http.OHttpSessionManager;
-import com.orientechnologies.orient.server.network.protocol.http.OHttpUtils;
->>>>>>> 7c217f28
-
-/**
- * Database based authenticated command. Authenticats against the database taken as second parameter of the URL. The URL must be in
- * this format:
- * 
- * <pre>
- * <command>/<database>[/...]
- * </pre>
- * 
- * @author Luca Garulli
- * 
- */
-public abstract class OServerCommandAuthenticatedDbAbstract extends OServerCommandAbstract {
-
-  public static final char   DBNAME_DIR_SEPARATOR   = '$';
-  public static final String SESSIONID_UNAUTHORIZED = "-";
-  public static final String SESSIONID_LOGOUT       = "!";
-
-  @Override
-  public boolean beforeExecute(final OHttpRequest iRequest, OHttpResponse iResponse) throws IOException {
-    final String[] urlParts = iRequest.url.substring(1).split("/");
-    if (urlParts.length < 2)
-      throw new OHttpRequestException("Syntax error in URL. Expected is: <command>/<database>[/...]");
-
-    iRequest.databaseName = urlParts[1];
-    final List<String> authenticationParts = iRequest.authorization != null ? OStringSerializerHelper.split(iRequest.authorization,
-        ':') : null;
-
-    final OHttpSession currentSession;
-    if (iRequest.sessionId != null && iRequest.sessionId.length() > 1)
-      currentSession = OHttpSessionManager.getInstance().getSession(iRequest.sessionId);
-    else
-      currentSession = null;
-
-    if (currentSession == null) {
-      // NO SESSION
-      if (iRequest.authorization == null || SESSIONID_LOGOUT.equals(iRequest.sessionId)) {
-        sendAuthorizationRequest(iRequest, iResponse, iRequest.databaseName);
-        return false;
-      } else
-        return authenticate(iRequest, iResponse, authenticationParts, iRequest.databaseName);
-
-    } else {
-      // CHECK THE SESSION VALIDITY
-      if (!currentSession.getDatabaseName().equals(iRequest.databaseName)) {
-
-        // SECURITY PROBLEM: CROSS DATABASE REQUEST!
-        OLogManager.instance().warn(this,
-            "Session %s is trying to access to the database '%s', but has been authenticated against the database '%s'",
-            iRequest.sessionId, iRequest.databaseName, currentSession.getDatabaseName());
-        sendAuthorizationRequest(iRequest, iResponse, iRequest.databaseName);
-        return false;
-
-      } else if (authenticationParts != null && !currentSession.getUserName().equals(authenticationParts.get(0))) {
-
-        // SECURITY PROBLEM: CROSS DATABASE REQUEST!
-        OLogManager.instance().warn(this,
-            "Session %s is trying to access to the database '%s' with user '%s', but has been authenticated with user '%s'",
-            iRequest.sessionId, iRequest.databaseName, authenticationParts.get(0), currentSession.getUserName());
-        sendAuthorizationRequest(iRequest, iResponse, iRequest.databaseName);
-        return false;
-      }
-
-      return true;
-    }
-  }
-
-  @Override
-  public boolean afterExecute(final OHttpRequest iRequest, OHttpResponse iResponse) throws IOException {
-    ODatabaseRecordThreadLocal.INSTANCE.remove();
-    return true;
-  }
-
-  protected boolean authenticate(final OHttpRequest iRequest, final OHttpResponse iResponse,
-      final List<String> iAuthenticationParts, final String iDatabaseName) throws IOException {
-    ODatabaseDocumentTx db = null;
-    try {
-      db = (ODatabaseDocumentTx) server.openDatabase("document", iDatabaseName, iAuthenticationParts.get(0),
-          iAuthenticationParts.get(1));
-      // if (db.getUser() == null)
-      // // MAYBE A PREVIOUS ROOT REALM? UN AUTHORIZE
-      // return false;
-
-      // Set user rid after authentication
-      iRequest.data.currentUserId = db.getUser() == null ? "<server user>" : db.getUser().getDocument().getIdentity().toString();
-
-      // AUTHENTICATED: CREATE THE SESSION
-      iRequest.sessionId = OHttpSessionManager.getInstance().createSession(iDatabaseName, iAuthenticationParts.get(0));
-      iResponse.sessionId = iRequest.sessionId;
-      return true;
-
-    } catch (OSecurityAccessException e) {
-      // WRONG USER/PASSWD
-    } catch (OLockException e) {
-      OLogManager.instance().error(this, "Cannot access to the database '" + iDatabaseName + "'", ODatabaseException.class, e);
-    } finally {
-      if (db == null)
-        // WRONG USER/PASSWD
-        sendAuthorizationRequest(iRequest, iResponse, iDatabaseName);
-    }
-    return false;
-  }
-
-  protected void sendAuthorizationRequest(final OHttpRequest iRequest, final OHttpResponse iResponse, final String iDatabaseName)
-      throws IOException {
-    // UNAUTHORIZED
-    iRequest.sessionId = SESSIONID_UNAUTHORIZED;
-    String header = null;
-    if (iRequest.authentication == null || iRequest.authentication.equalsIgnoreCase("basic")) {
-      header = "WWW-Authenticate: Basic realm=\"OrientDB db-" + iDatabaseName + "\"";
-    }
-    iResponse.send(OHttpUtils.STATUS_AUTH_CODE, OHttpUtils.STATUS_AUTH_DESCRIPTION, OHttpUtils.CONTENT_TEXT_PLAIN,
-        "401 Unauthorized.", header, false);
-  }
-
-  protected ODatabaseDocumentTx getProfiledDatabaseInstance(final OHttpRequest iRequest) throws InterruptedException {
-    if (iRequest.authorization == null)
-      throw new OSecurityAccessException(iRequest.databaseName, "No user and password received");
-
-    // after authentication, if current login user is different compare with current DB user, reset DB user to login user
-    ODatabaseRecord localDatabase = ODatabaseRecordThreadLocal.INSTANCE.getIfDefined();
-
-    if (localDatabase == null) {
-      final List<String> parts = OStringSerializerHelper.split(iRequest.authorization, ':');
-      localDatabase = (ODatabaseDocumentTx) server.openDatabase("document", iRequest.databaseName, parts.get(0), parts.get(1));
-    } else {
-
-      String currentUserId = iRequest.data.currentUserId;
-      if (currentUserId != null && currentUserId.length() > 0 && localDatabase != null && localDatabase.getUser() != null) {
-        if (!currentUserId.equals(localDatabase.getUser().getDocument().getIdentity().toString())) {
-          ODocument userDoc = localDatabase.load(new ORecordId(currentUserId));
-          localDatabase.setUser(new OUser(userDoc));
-        }
-      }
-    }
-
-    iRequest.data.lastDatabase = localDatabase.getName();
-    iRequest.data.lastUser = localDatabase.getUser() != null ? localDatabase.getUser().getName() : null;
-    return (ODatabaseDocumentTx) localDatabase.getDatabaseOwner();
-  }
-}
+/*
+ * Copyright 2010-2012 Luca Garulli (l.garulli--at--orientechnologies.com)
+ *
+ * Licensed under the Apache License, Version 2.0 (the "License");
+ * you may not use this file except in compliance with the License.
+ * You may obtain a copy of the License at
+ *
+ *     http://www.apache.org/licenses/LICENSE-2.0
+ *
+ * Unless required by applicable law or agreed to in writing, software
+ * distributed under the License is distributed on an "AS IS" BASIS,
+ * WITHOUT WARRANTIES OR CONDITIONS OF ANY KIND, either express or implied.
+ * See the License for the specific language governing permissions and
+ * limitations under the License.
+ */
+package com.orientechnologies.orient.server.network.protocol.http.command;
+
+import java.io.IOException;
+import java.util.List;
+
+import com.orientechnologies.common.concur.lock.OLockException;
+import com.orientechnologies.common.log.OLogManager;
+import com.orientechnologies.orient.core.db.ODatabaseRecordThreadLocal;
+import com.orientechnologies.orient.core.db.document.ODatabaseDocumentTx;
+import com.orientechnologies.orient.core.db.record.ODatabaseRecord;
+import com.orientechnologies.orient.core.exception.ODatabaseException;
+import com.orientechnologies.orient.core.exception.OSecurityAccessException;
+import com.orientechnologies.orient.core.id.ORecordId;
+import com.orientechnologies.orient.core.metadata.security.OUser;
+import com.orientechnologies.orient.core.record.impl.ODocument;
+import com.orientechnologies.orient.core.serialization.serializer.OStringSerializerHelper;
+import com.orientechnologies.orient.server.OServer;
+import com.orientechnologies.orient.server.network.protocol.http.OHttpRequest;
+import com.orientechnologies.orient.server.network.protocol.http.OHttpRequestException;
+import com.orientechnologies.orient.server.network.protocol.http.OHttpResponse;
+import com.orientechnologies.orient.server.network.protocol.http.OHttpSession;
+import com.orientechnologies.orient.server.network.protocol.http.OHttpSessionManager;
+import com.orientechnologies.orient.server.network.protocol.http.OHttpUtils;
+
+/**
+ * Database based authenticated command. Authenticats against the database taken as second parameter of the URL. The URL must be in
+ * this format:
+ * 
+ * <pre>
+ * <command>/<database>[/...]
+ * </pre>
+ * 
+ * @author Luca Garulli
+ * 
+ */
+public abstract class OServerCommandAuthenticatedDbAbstract extends OServerCommandAbstract {
+
+  public static final char   DBNAME_DIR_SEPARATOR   = '$';
+  public static final String SESSIONID_UNAUTHORIZED = "-";
+  public static final String SESSIONID_LOGOUT       = "!";
+
+  @Override
+  public boolean beforeExecute(final OHttpRequest iRequest, OHttpResponse iResponse) throws IOException {
+    final String[] urlParts = iRequest.url.substring(1).split("/");
+    if (urlParts.length < 2)
+      throw new OHttpRequestException("Syntax error in URL. Expected is: <command>/<database>[/...]");
+
+    iRequest.databaseName = urlParts[1];
+    final List<String> authenticationParts = iRequest.authorization != null ? OStringSerializerHelper.split(iRequest.authorization,
+        ':') : null;
+
+    final OHttpSession currentSession;
+    if (iRequest.sessionId != null && iRequest.sessionId.length() > 1)
+      currentSession = OHttpSessionManager.getInstance().getSession(iRequest.sessionId);
+    else
+      currentSession = null;
+
+    if (currentSession == null) {
+      // NO SESSION
+      if (iRequest.authorization == null || SESSIONID_LOGOUT.equals(iRequest.sessionId)) {
+        sendAuthorizationRequest(iRequest, iResponse, iRequest.databaseName);
+        return false;
+      } else
+        return authenticate(iRequest, iResponse, authenticationParts, iRequest.databaseName);
+
+    } else {
+      // CHECK THE SESSION VALIDITY
+      if (!currentSession.getDatabaseName().equals(iRequest.databaseName)) {
+
+        // SECURITY PROBLEM: CROSS DATABASE REQUEST!
+        OLogManager.instance().warn(this,
+            "Session %s is trying to access to the database '%s', but has been authenticated against the database '%s'",
+            iRequest.sessionId, iRequest.databaseName, currentSession.getDatabaseName());
+        sendAuthorizationRequest(iRequest, iResponse, iRequest.databaseName);
+        return false;
+
+      } else if (authenticationParts != null && !currentSession.getUserName().equals(authenticationParts.get(0))) {
+
+        // SECURITY PROBLEM: CROSS DATABASE REQUEST!
+        OLogManager.instance().warn(this,
+            "Session %s is trying to access to the database '%s' with user '%s', but has been authenticated with user '%s'",
+            iRequest.sessionId, iRequest.databaseName, authenticationParts.get(0), currentSession.getUserName());
+        sendAuthorizationRequest(iRequest, iResponse, iRequest.databaseName);
+        return false;
+      }
+
+      return true;
+    }
+  }
+
+  @Override
+  public boolean afterExecute(final OHttpRequest iRequest, OHttpResponse iResponse) throws IOException {
+    ODatabaseRecordThreadLocal.INSTANCE.remove();
+    return true;
+  }
+
+  protected boolean authenticate(final OHttpRequest iRequest, final OHttpResponse iResponse,
+      final List<String> iAuthenticationParts, final String iDatabaseName) throws IOException {
+    ODatabaseDocumentTx db = null;
+    try {
+      db = (ODatabaseDocumentTx) server.openDatabase("document", iDatabaseName, iAuthenticationParts.get(0),
+          iAuthenticationParts.get(1));
+      // if (db.getUser() == null)
+      // // MAYBE A PREVIOUS ROOT REALM? UN AUTHORIZE
+      // return false;
+
+      // Set user rid after authentication
+      iRequest.data.currentUserId = db.getUser() == null ? "<server user>" : db.getUser().getDocument().getIdentity().toString();
+
+      // AUTHENTICATED: CREATE THE SESSION
+      iRequest.sessionId = OHttpSessionManager.getInstance().createSession(iDatabaseName, iAuthenticationParts.get(0));
+      iResponse.sessionId = iRequest.sessionId;
+      return true;
+
+    } catch (OSecurityAccessException e) {
+      // WRONG USER/PASSWD
+    } catch (OLockException e) {
+      OLogManager.instance().error(this, "Cannot access to the database '" + iDatabaseName + "'", ODatabaseException.class, e);
+    } finally {
+      if (db == null)
+        // WRONG USER/PASSWD
+        sendAuthorizationRequest(iRequest, iResponse, iDatabaseName);
+    }
+    return false;
+  }
+
+  protected void sendAuthorizationRequest(final OHttpRequest iRequest, final OHttpResponse iResponse, final String iDatabaseName)
+      throws IOException {
+    // UNAUTHORIZED
+    iRequest.sessionId = SESSIONID_UNAUTHORIZED;
+    String header = null;
+    if (iRequest.authentication == null || iRequest.authentication.equalsIgnoreCase("basic")) {
+      header = "WWW-Authenticate: Basic realm=\"OrientDB db-" + iDatabaseName + "\"";
+    }
+    iResponse.send(OHttpUtils.STATUS_AUTH_CODE, OHttpUtils.STATUS_AUTH_DESCRIPTION, OHttpUtils.CONTENT_TEXT_PLAIN,
+        "401 Unauthorized.", header, false);
+  }
+
+  protected ODatabaseDocumentTx getProfiledDatabaseInstance(final OHttpRequest iRequest) throws InterruptedException {
+    if (iRequest.authorization == null)
+      throw new OSecurityAccessException(iRequest.databaseName, "No user and password received");
+
+    // after authentication, if current login user is different compare with current DB user, reset DB user to login user
+    ODatabaseRecord localDatabase = ODatabaseRecordThreadLocal.INSTANCE.getIfDefined();
+
+    if (localDatabase == null) {
+      final List<String> parts = OStringSerializerHelper.split(iRequest.authorization, ':');
+      localDatabase = (ODatabaseDocumentTx) server.openDatabase("document", iRequest.databaseName, parts.get(0), parts.get(1));
+    } else {
+
+      String currentUserId = iRequest.data.currentUserId;
+      if (currentUserId != null && currentUserId.length() > 0 && localDatabase != null && localDatabase.getUser() != null) {
+        if (!currentUserId.equals(localDatabase.getUser().getDocument().getIdentity().toString())) {
+          ODocument userDoc = localDatabase.load(new ORecordId(currentUserId));
+          localDatabase.setUser(new OUser(userDoc));
+        }
+      }
+    }
+
+    iRequest.data.lastDatabase = localDatabase.getName();
+    iRequest.data.lastUser = localDatabase.getUser() != null ? localDatabase.getUser().getName() : null;
+    return (ODatabaseDocumentTx) localDatabase.getDatabaseOwner();
+  }
+}