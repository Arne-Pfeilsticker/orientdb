<?xml version="1.0" encoding="UTF-8"?>

<!--
  ~ Copyright 2010-2012 Luca Garulli (l.garulli(at)orientechnologies.com)
  ~
  ~ Licensed under the Apache License, Version 2.0 (the "License");
  ~ you may not use this file except in compliance with the License.
  ~ You may obtain a copy of the License at
  ~
  ~      http://www.apache.org/licenses/LICENSE-2.0
  ~
  ~ Unless required by applicable law or agreed to in writing, software
  ~ distributed under the License is distributed on an "AS IS" BASIS,
  ~ WITHOUT WARRANTIES OR CONDITIONS OF ANY KIND, either express or implied.
  ~ See the License for the specific language governing permissions and
  ~ limitations under the License.
  -->

<project xmlns="http://maven.apache.org/POM/4.0.0" xmlns:xsi="http://www.w3.org/2001/XMLSchema-instance"
         xsi:schemaLocation="http://maven.apache.org/POM/4.0.0 http://maven.apache.org/maven-v4_0_0.xsd">
    <modelVersion>4.0.0</modelVersion>
    <parent>
        <groupId>com.orientechnologies</groupId>
        <artifactId>orientdb-parent</artifactId>
<<<<<<< HEAD
        <version>2.0-SNAPSHOT</version>
=======
        <version>1.7.5-SNAPSHOT</version>
>>>>>>> b1fcd000
        <relativePath>../</relativePath>
    </parent>

    <artifactId>orientdb-tools</artifactId>

    <name>OrientDB Tools</name>

    <properties>
        <osgi.import>*</osgi.import>
        <osgi.export>com.orientechnologies.orient.console.*</osgi.export>
        <jar.manifest.mainclass>com.orientechnologies.orient.console.OConsoleDatabaseApp</jar.manifest.mainclass>
        <project.build.sourceEncoding>UTF-8</project.build.sourceEncoding>
    </properties>

    <dependencies>
        <dependency>
            <groupId>com.orientechnologies</groupId>
            <artifactId>orientdb-client</artifactId>
            <version>${project.version}</version>
        </dependency>

        <dependency>
            <groupId>com.orientechnologies</groupId>
            <artifactId>orientdb-core</artifactId>
            <version>${project.version}</version>
        </dependency>

        <dependency>
            <groupId>com.orientechnologies</groupId>
            <artifactId>orient-commons</artifactId>
            <version>${project.version}</version>
            <scope>compile</scope>
        </dependency>

        <dependency>
            <groupId>com.orientechnologies</groupId>
            <artifactId>orientdb-object</artifactId>
            <version>${project.version}</version>
        </dependency>
    </dependencies>

    <build>
        <plugins>
            <plugin>
                <artifactId>maven-jar-plugin</artifactId>
                <configuration>
                    <archive>
                        <manifest>
                            <mainClass>${jar.manifest.mainclass}</mainClass>
                        </manifest>
                    </archive>
                </configuration>
            </plugin>
        </plugins>
    </build>

</project><|MERGE_RESOLUTION|>--- conflicted
+++ resolved
@@ -22,11 +22,8 @@
     <parent>
         <groupId>com.orientechnologies</groupId>
         <artifactId>orientdb-parent</artifactId>
-<<<<<<< HEAD
         <version>2.0-SNAPSHOT</version>
-=======
         <version>1.7.5-SNAPSHOT</version>
->>>>>>> b1fcd000
         <relativePath>../</relativePath>
     </parent>
 
