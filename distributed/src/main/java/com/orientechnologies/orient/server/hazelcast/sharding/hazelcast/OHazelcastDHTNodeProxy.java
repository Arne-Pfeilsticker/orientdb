--- conflicted
+++ resolved
@@ -1,574 +1,570 @@
-package com.orientechnologies.orient.server.hazelcast.sharding.hazelcast;
-
-import java.io.Externalizable;
-import java.io.IOException;
-import java.io.ObjectInput;
-import java.io.ObjectOutput;
-import java.util.concurrent.Callable;
-import java.util.concurrent.ExecutionException;
-import java.util.concurrent.Future;
-
-import com.hazelcast.core.HazelcastInstance;
-import com.hazelcast.core.Member;
-import com.orientechnologies.common.log.OLogManager;
-import com.orientechnologies.orient.core.command.OCommandRequestText;
-import com.orientechnologies.orient.core.exception.OCommandExecutionException;
-import com.orientechnologies.orient.core.id.ORID;
-import com.orientechnologies.orient.core.id.ORecordId;
-import com.orientechnologies.orient.core.storage.OPhysicalPosition;
-import com.orientechnologies.orient.core.storage.ORawBuffer;
-import com.orientechnologies.orient.core.version.ORecordVersion;
-import com.orientechnologies.orient.core.version.OVersionFactory;
-import com.orientechnologies.orient.server.hazelcast.sharding.distributed.ODHTNode;
-
-/**
- * @author Andrey Lomakin
- * @since 17.08.12
- */
-public class OHazelcastDHTNodeProxy implements ODHTNode {
-<<<<<<< HEAD
-  private static final String     DHT_EXECUTOR = "OHazelcastDHTNodeProxy::DHT";
-=======
-	private static final String     DHT_EXECUTOR = "OHazelcastDHTNodeProxy::DHT";
->>>>>>> 7c217f28
-  private final long              nodeId;
-  private final Member            member;
-  private final HazelcastInstance hazelcastInstance;
-
-  public OHazelcastDHTNodeProxy(long nodeId, Member member, HazelcastInstance hazelcastInstance) {
-    this.nodeId = nodeId;
-    this.member = member;
-    this.hazelcastInstance = hazelcastInstance;
-  }
-
-  public long getNodeId() {
-    return nodeId;
-  }
-
-  public long getSuccessor() {
-    return callOnRemoteMember(new GetSuccessorNodeCall(nodeId, member.getUuid()), false);
-  }
-
-  public Long getPredecessor() {
-    return callOnRemoteMember(new GetPredecessorNodeCall(nodeId, member.getUuid()), false);
-  }
-
-  public void notify(long node) {
-    callOnRemoteMember(new NotifyNodeCall(nodeId, member.getUuid(), node), true);
-  }
-
-  public boolean join(long node) {
-    return callOnRemoteMember(new JoinNodeCall(nodeId, member.getUuid(), node), false);
-  }
-
-  public long findSuccessor(long id) {
-    return callOnRemoteMember(new FindSuccessorNodeCall(nodeId, member.getUuid(), id), false);
-  }
-
-  public void notifyMigrationEnd(long notifierId) {
-    callOnRemoteMember(new NotifyMigrationEndNodeCall(this.nodeId, member.getUuid(), notifierId), true);
-  }
-
-  public void requestMigration(long requesterId) {
-    callOnRemoteMember(new RequestMigrationNodeCall(nodeId, member.getUuid(), requesterId), true);
-  }
-
-  @Override
-  public OPhysicalPosition createRecord(String storageName, ORecordId iRecordId, byte[] iContent, ORecordVersion iRecordVersion,
-      byte iRecordType) {
-    return callOnRemoteMember(new CreateRecordNodeCall(nodeId, member.getUuid(), storageName, iRecordId, iContent, iRecordVersion,
-        iRecordType), false);
-  }
-
-  @Override
-  public ORawBuffer readRecord(String storageName, ORID iRid) {
-    return callOnRemoteMember(new LoadRecordNodeCall(nodeId, member.getUuid(), storageName, iRid), false);
-  }
-
-  @Override
-  public ORecordVersion updateRecord(String storageName, ORecordId iRecordId, byte[] iContent, ORecordVersion iVersion,
-      byte iRecordType) {
-    return callOnRemoteMember(new UpdateRecordNodeCall(nodeId, member.getUuid(), storageName, iRecordId, iContent, iVersion,
-        iRecordType), false);
-  }
-
-  @Override
-  public boolean deleteRecord(String storageName, ORecordId iRecordId, ORecordVersion iVersion) {
-    return callOnRemoteMember(new DeleteRecordNodeCall(nodeId, member.getUuid(), storageName, iRecordId, iVersion), false);
-  }
-
-  @Override
-  public Object command(String storageName, OCommandRequestText request, boolean serializeResult) {
-    return callOnRemoteMember(new CommandCall(nodeId, member.getUuid(), storageName, request), false);
-  }
-
-  @Override
-  public boolean isLocal() {
-    return false;
-  }
-
-  private <T> T callOnRemoteMember(final NodeCall<T> call, boolean async) {
-    try {
-      Future<T> future = (Future<T>) hazelcastInstance.getExecutorService(DHT_EXECUTOR).submitToMember(call, member);
-
-      if (async)
-        return null;
-
-      return future.get();
-    } catch (InterruptedException e) {
-      OLogManager.instance().error(this, "Error during distribution task", e);
-    } catch (ExecutionException e) {
-      OLogManager.instance().error(this, "Error during distribution task", e);
-    }
-
-    return null;
-  }
-
-  private static abstract class NodeCall<T> implements Callable<T>, Externalizable {
-    protected long   nodeId;
-    protected String memberUUID;
-
-    public NodeCall() {
-    }
-
-    public NodeCall(long nodeId, String memberUUID) {
-      this.nodeId = nodeId;
-      this.memberUUID = memberUUID;
-    }
-
-    public T call() throws Exception {
-      final ODHTNode node = ServerInstance.INSTANCES.get(memberUUID).findById(nodeId);
-      return call(node);
-    }
-
-    protected abstract T call(ODHTNode node);
-
-    public void writeExternal(ObjectOutput out) throws IOException {
-      out.writeLong(nodeId);
-      out.writeUTF(memberUUID);
-    }
-
-    public void readExternal(ObjectInput in) throws IOException, ClassNotFoundException {
-      nodeId = in.readLong();
-      memberUUID = in.readUTF();
-    }
-  }
-
-  private static final class GetSuccessorNodeCall extends NodeCall<Long> {
-
-    public GetSuccessorNodeCall() {
-    }
-
-    private GetSuccessorNodeCall(long nodeId, String memberUUID) {
-      super(nodeId, memberUUID);
-    }
-
-    @Override
-    protected Long call(ODHTNode node) {
-      return node.getSuccessor();
-    }
-  }
-
-  private static final class GetPredecessorNodeCall extends NodeCall<Long> {
-
-    public GetPredecessorNodeCall() {
-    }
-
-    private GetPredecessorNodeCall(long nodeId, String memberUUID) {
-      super(nodeId, memberUUID);
-    }
-
-    @Override
-    protected Long call(ODHTNode node) {
-      return node.getPredecessor();
-    }
-  }
-
-  private static final class JoinNodeCall extends NodeCall<Boolean> {
-
-    private long joinNodeId;
-
-    public JoinNodeCall() {
-    }
-
-    private JoinNodeCall(long nodeId, String memberUUID, long joinNodeId) {
-      super(nodeId, memberUUID);
-      this.joinNodeId = joinNodeId;
-    }
-
-    @Override
-    protected Boolean call(ODHTNode node) {
-      return node.join(joinNodeId);
-    }
-
-    @Override
-    public void writeExternal(ObjectOutput out) throws IOException {
-      super.writeExternal(out);
-      out.writeLong(joinNodeId);
-    }
-
-    @Override
-    public void readExternal(ObjectInput in) throws IOException, ClassNotFoundException {
-      super.readExternal(in);
-      joinNodeId = in.readLong();
-    }
-  }
-
-  private static final class NotifyNodeCall extends NodeCall<Void> {
-
-    private long notifyNodeId;
-
-    public NotifyNodeCall() {
-    }
-
-    private NotifyNodeCall(long nodeId, String memberUUID, long notifyNodeId) {
-      super(nodeId, memberUUID);
-      this.notifyNodeId = notifyNodeId;
-    }
-
-    @Override
-    protected Void call(ODHTNode node) {
-      node.notify(notifyNodeId);
-
-      return null;
-    }
-
-    @Override
-    public void writeExternal(ObjectOutput out) throws IOException {
-      super.writeExternal(out);
-      out.writeLong(notifyNodeId);
-    }
-
-    @Override
-    public void readExternal(ObjectInput in) throws IOException, ClassNotFoundException {
-      super.readExternal(in);
-      notifyNodeId = in.readLong();
-    }
-  }
-
-  private static final class FindSuccessorNodeCall extends NodeCall<Long> {
-
-    private long keyId;
-
-    public FindSuccessorNodeCall() {
-    }
-
-    private FindSuccessorNodeCall(long nodeId, String memberUUID, long keyId) {
-      super(nodeId, memberUUID);
-      this.keyId = keyId;
-    }
-
-    @Override
-    protected Long call(ODHTNode node) {
-      return node.findSuccessor(keyId);
-    }
-
-    @Override
-    public void writeExternal(ObjectOutput out) throws IOException {
-      super.writeExternal(out);
-      out.writeLong(keyId);
-    }
-
-    @Override
-    public void readExternal(ObjectInput in) throws IOException, ClassNotFoundException {
-      super.readExternal(in);
-      keyId = in.readLong();
-    }
-  }
-
-  private static final class NotifyMigrationEndNodeCall extends NodeCall<Void> {
-
-    private long notifierId;
-
-    public NotifyMigrationEndNodeCall() {
-    }
-
-    private NotifyMigrationEndNodeCall(long nodeId, String memberUUID, long notifierId) {
-      super(nodeId, memberUUID);
-      this.notifierId = notifierId;
-    }
-
-    @Override
-    protected Void call(ODHTNode node) {
-      node.notifyMigrationEnd(notifierId);
-      return null;
-    }
-
-    @Override
-    public void writeExternal(ObjectOutput out) throws IOException {
-      super.writeExternal(out);
-      out.writeLong(notifierId);
-    }
-
-    @Override
-    public void readExternal(ObjectInput in) throws IOException, ClassNotFoundException {
-      super.readExternal(in);
-      notifierId = in.readLong();
-    }
-  }
-
-  private static final class RequestMigrationNodeCall extends NodeCall<Void> {
-
-    private long requesterId;
-
-    public RequestMigrationNodeCall() {
-    }
-
-    private RequestMigrationNodeCall(long nodeId, String memberUUID, long requesterId) {
-      super(nodeId, memberUUID);
-      this.requesterId = requesterId;
-    }
-
-    @Override
-    protected Void call(ODHTNode node) {
-      node.requestMigration(requesterId);
-      return null;
-    }
-
-    @Override
-    public void writeExternal(ObjectOutput out) throws IOException {
-      super.writeExternal(out);
-      out.writeLong(requesterId);
-    }
-
-    @Override
-    public void readExternal(ObjectInput in) throws IOException, ClassNotFoundException {
-      super.readExternal(in);
-      requesterId = in.readLong();
-    }
-  }
-
-  private static final class CreateRecordNodeCall extends NodeCall<OPhysicalPosition> {
-
-    private String         storageName;
-    private ORecordId      recordId;
-    private byte[]         content;
-    private ORecordVersion recordVersion;
-    private byte           recordType;
-
-    public CreateRecordNodeCall() {
-      recordVersion = OVersionFactory.instance().createVersion();
-    }
-
-    private CreateRecordNodeCall(long nodeId, String memberUUID, String storageName, ORecordId iRecordId, byte[] iContent,
-        ORecordVersion iRecordVersion, byte iRecordType) {
-      super(nodeId, memberUUID);
-      this.storageName = storageName;
-      this.recordId = iRecordId;
-      this.content = iContent;
-      this.recordVersion = iRecordVersion;
-      this.recordType = iRecordType;
-    }
-
-    @Override
-    protected OPhysicalPosition call(ODHTNode node) {
-      return node.createRecord(storageName, recordId, content, recordVersion, recordType);
-    }
-
-    @Override
-    public void writeExternal(ObjectOutput out) throws IOException {
-      super.writeExternal(out);
-      out.writeObject(storageName);
-      out.writeObject(recordId);
-      writeBytes(out, content);
-      recordVersion.getSerializer().writeTo(out, recordVersion);
-      out.writeByte(recordType);
-    }
-
-    @Override
-    public void readExternal(ObjectInput in) throws IOException, ClassNotFoundException {
-      super.readExternal(in);
-      storageName = (String) in.readObject();
-      recordId = (ORecordId) in.readObject();
-      content = readBytes(in);
-      recordVersion.getSerializer().readFrom(in, recordVersion);
-      recordType = in.readByte();
-    }
-  }
-
-  private static final class LoadRecordNodeCall extends NodeCall<ORawBuffer> {
-
-    private String storageName;
-    private ORID   iRid;
-
-    public LoadRecordNodeCall() {
-    }
-
-    private LoadRecordNodeCall(long nodeId, String uuid, String storageName, ORID iRid) {
-      super(nodeId, uuid);
-      this.storageName = storageName;
-      this.iRid = iRid;
-    }
-
-    @Override
-    protected ORawBuffer call(ODHTNode node) {
-      return node.readRecord(storageName, iRid);
-    }
-
-    @Override
-    public void writeExternal(ObjectOutput out) throws IOException {
-      super.writeExternal(out);
-      out.writeObject(storageName);
-      out.writeObject(iRid.getIdentity());
-    }
-
-    @Override
-    public void readExternal(ObjectInput in) throws IOException, ClassNotFoundException {
-      super.readExternal(in);
-      storageName = (String) in.readObject();
-      iRid = (ORID) in.readObject();
-    }
-  }
-
-  private static final class UpdateRecordNodeCall extends NodeCall<ORecordVersion> {
-
-    private String         storageName;
-    private ORecordId      iRecordId;
-    private byte[]         iContent;
-    private ORecordVersion iVersion;
-    private byte           iRecordType;
-
-    public UpdateRecordNodeCall() {
-    }
-
-    public UpdateRecordNodeCall(long nodeId, String uuid, String storageName, ORecordId iRecordId, byte[] iContent,
-        ORecordVersion iVersion, byte iRecordType) {
-      super(nodeId, uuid);
-      this.storageName = storageName;
-      this.iRecordId = iRecordId;
-      this.iContent = iContent;
-      this.iVersion = iVersion;
-      this.iRecordType = iRecordType;
-    }
-
-    @Override
-    protected ORecordVersion call(ODHTNode node) {
-      return node.updateRecord(storageName, iRecordId, iContent, iVersion, iRecordType);
-    }
-
-    @Override
-    public void writeExternal(ObjectOutput out) throws IOException {
-      super.writeExternal(out);
-      out.writeObject(storageName);
-      out.writeObject(iRecordId);
-      writeBytes(out, iContent);
-      iVersion.getSerializer().writeTo(out, iVersion);
-      out.writeByte(iRecordType);
-    }
-
-    @Override
-    public void readExternal(ObjectInput in) throws IOException, ClassNotFoundException {
-      super.readExternal(in);
-      storageName = (String) in.readObject();
-      iRecordId = (ORecordId) in.readObject();
-      iContent = readBytes(in);
-      iVersion.getSerializer().readFrom(in, iVersion);
-      iRecordType = in.readByte();
-    }
-  }
-
-  private static final class DeleteRecordNodeCall extends NodeCall<Boolean> {
-
-    private String         storageName;
-    private ORecordId      recordId;
-    private ORecordVersion version;
-
-    public DeleteRecordNodeCall() {
-    }
-
-    private DeleteRecordNodeCall(long nodeId, String uuid, String storageName, ORecordId iRecordId, ORecordVersion iVersion) {
-      super(nodeId, uuid);
-      this.storageName = storageName;
-      this.recordId = iRecordId;
-      this.version = iVersion;
-    }
-
-    @Override
-    protected Boolean call(ODHTNode node) {
-      return node.deleteRecord(storageName, recordId, version);
-    }
-
-    @Override
-    public void writeExternal(ObjectOutput out) throws IOException {
-      super.writeExternal(out);
-      out.writeObject(storageName);
-      out.writeObject(recordId);
-      version.getSerializer().writeTo(out, version);
-    }
-
-    @Override
-    public void readExternal(ObjectInput in) throws IOException, ClassNotFoundException {
-      super.readExternal(in);
-      storageName = (String) in.readObject();
-      recordId = (ORecordId) in.readObject();
-      version.getSerializer().readFrom(in, version);
-    }
-  }
-
-  private static final class CommandCall extends NodeCall<Object> {
-
-    private String              storageName;
-    private OCommandRequestText request;
-
-    public CommandCall() {
-    }
-
-    private CommandCall(long nodeId, String memberUUID, String storageName, OCommandRequestText request) {
-      super(nodeId, memberUUID);
-      this.storageName = storageName;
-      this.request = request;
-    }
-
-    @Override
-    protected Object call(ODHTNode node) {
-      return node.command(storageName, request, true);
-    }
-
-    @Override
-    public void writeExternal(ObjectOutput out) throws IOException {
-      super.writeExternal(out);
-      out.writeObject(storageName);
-      out.writeObject(request.getClass());
-      writeBytes(out, request.toStream());
-      if (request.getResultListener() instanceof OHazelcastResultListener) {
-        final OHazelcastResultListener listener = (OHazelcastResultListener) request.getResultListener();
-        out.writeLong(listener.getStorageId());
-        out.writeLong(listener.getSelectId());
-      } else {
-        out.writeLong(-1);
-        out.writeLong(-1);
-      }
-    }
-
-    @Override
-    public void readExternal(ObjectInput in) throws IOException, ClassNotFoundException {
-      super.readExternal(in);
-      storageName = (String) in.readObject();
-      final Class<OCommandRequestText> clazz = (Class<OCommandRequestText>) in.readObject();
-      final byte[] requestBytes = readBytes(in);
-      try {
-        request = clazz.newInstance();
-      } catch (final Exception e) {
-        throw new OCommandExecutionException("Failed to deserialize query", e);
-      }
-      request.fromStream(requestBytes);
-      final long storageId = in.readLong();
-      final long selectId = in.readLong();
-      if (storageId != -1 && selectId != -1) {
-        request.setResultListener(new OHazelcastResultListener(ServerInstance.getHazelcast(), storageId, selectId));
-      }
-    }
-  }
-
-  private static void writeBytes(ObjectOutput out, byte[] data) throws IOException {
-    out.writeInt(data.length);
-    out.write(data);
-  }
-
-  private static byte[] readBytes(ObjectInput in) throws IOException {
-    final int size = in.readInt();
-    final byte[] data = new byte[size];
-    in.readFully(data);
-    return data;
-  }
-}
+package com.orientechnologies.orient.server.hazelcast.sharding.hazelcast;
+
+import java.io.Externalizable;
+import java.io.IOException;
+import java.io.ObjectInput;
+import java.io.ObjectOutput;
+import java.util.concurrent.Callable;
+import java.util.concurrent.ExecutionException;
+import java.util.concurrent.Future;
+
+import com.hazelcast.core.HazelcastInstance;
+import com.hazelcast.core.Member;
+import com.orientechnologies.common.log.OLogManager;
+import com.orientechnologies.orient.core.command.OCommandRequestText;
+import com.orientechnologies.orient.core.exception.OCommandExecutionException;
+import com.orientechnologies.orient.core.id.ORID;
+import com.orientechnologies.orient.core.id.ORecordId;
+import com.orientechnologies.orient.core.storage.OPhysicalPosition;
+import com.orientechnologies.orient.core.storage.ORawBuffer;
+import com.orientechnologies.orient.core.version.ORecordVersion;
+import com.orientechnologies.orient.core.version.OVersionFactory;
+import com.orientechnologies.orient.server.hazelcast.sharding.distributed.ODHTNode;
+
+/**
+ * @author Andrey Lomakin
+ * @since 17.08.12
+ */
+public class OHazelcastDHTNodeProxy implements ODHTNode {
+	private static final String     DHT_EXECUTOR = "OHazelcastDHTNodeProxy::DHT";
+  private final long              nodeId;
+  private final Member            member;
+  private final HazelcastInstance hazelcastInstance;
+
+  public OHazelcastDHTNodeProxy(long nodeId, Member member, HazelcastInstance hazelcastInstance) {
+    this.nodeId = nodeId;
+    this.member = member;
+    this.hazelcastInstance = hazelcastInstance;
+  }
+
+  public long getNodeId() {
+    return nodeId;
+  }
+
+  public long getSuccessor() {
+    return callOnRemoteMember(new GetSuccessorNodeCall(nodeId, member.getUuid()), false);
+  }
+
+  public Long getPredecessor() {
+    return callOnRemoteMember(new GetPredecessorNodeCall(nodeId, member.getUuid()), false);
+  }
+
+  public void notify(long node) {
+    callOnRemoteMember(new NotifyNodeCall(nodeId, member.getUuid(), node), true);
+  }
+
+  public boolean join(long node) {
+    return callOnRemoteMember(new JoinNodeCall(nodeId, member.getUuid(), node), false);
+  }
+
+  public long findSuccessor(long id) {
+    return callOnRemoteMember(new FindSuccessorNodeCall(nodeId, member.getUuid(), id), false);
+  }
+
+  public void notifyMigrationEnd(long notifierId) {
+    callOnRemoteMember(new NotifyMigrationEndNodeCall(this.nodeId, member.getUuid(), notifierId), true);
+  }
+
+  public void requestMigration(long requesterId) {
+    callOnRemoteMember(new RequestMigrationNodeCall(nodeId, member.getUuid(), requesterId), true);
+  }
+
+  @Override
+  public OPhysicalPosition createRecord(String storageName, ORecordId iRecordId, byte[] iContent, ORecordVersion iRecordVersion,
+      byte iRecordType) {
+    return callOnRemoteMember(new CreateRecordNodeCall(nodeId, member.getUuid(), storageName, iRecordId, iContent, iRecordVersion,
+        iRecordType), false);
+  }
+
+  @Override
+  public ORawBuffer readRecord(String storageName, ORID iRid) {
+    return callOnRemoteMember(new LoadRecordNodeCall(nodeId, member.getUuid(), storageName, iRid), false);
+  }
+
+  @Override
+  public ORecordVersion updateRecord(String storageName, ORecordId iRecordId, byte[] iContent, ORecordVersion iVersion,
+      byte iRecordType) {
+    return callOnRemoteMember(new UpdateRecordNodeCall(nodeId, member.getUuid(), storageName, iRecordId, iContent, iVersion,
+        iRecordType), false);
+  }
+
+  @Override
+  public boolean deleteRecord(String storageName, ORecordId iRecordId, ORecordVersion iVersion) {
+    return callOnRemoteMember(new DeleteRecordNodeCall(nodeId, member.getUuid(), storageName, iRecordId, iVersion), false);
+  }
+
+  @Override
+  public Object command(String storageName, OCommandRequestText request, boolean serializeResult) {
+    return callOnRemoteMember(new CommandCall(nodeId, member.getUuid(), storageName, request), false);
+  }
+
+  @Override
+  public boolean isLocal() {
+    return false;
+  }
+
+  private <T> T callOnRemoteMember(final NodeCall<T> call, boolean async) {
+    try {
+      Future<T> future = (Future<T>) hazelcastInstance.getExecutorService(DHT_EXECUTOR).submitToMember(call, member);
+
+      if (async)
+        return null;
+
+      return future.get();
+    } catch (InterruptedException e) {
+      OLogManager.instance().error(this, "Error during distribution task", e);
+    } catch (ExecutionException e) {
+      OLogManager.instance().error(this, "Error during distribution task", e);
+    }
+
+    return null;
+  }
+
+  private static abstract class NodeCall<T> implements Callable<T>, Externalizable {
+    protected long   nodeId;
+    protected String memberUUID;
+
+    public NodeCall() {
+    }
+
+    public NodeCall(long nodeId, String memberUUID) {
+      this.nodeId = nodeId;
+      this.memberUUID = memberUUID;
+    }
+
+    public T call() throws Exception {
+      final ODHTNode node = ServerInstance.INSTANCES.get(memberUUID).findById(nodeId);
+      return call(node);
+    }
+
+    protected abstract T call(ODHTNode node);
+
+    public void writeExternal(ObjectOutput out) throws IOException {
+      out.writeLong(nodeId);
+      out.writeUTF(memberUUID);
+    }
+
+    public void readExternal(ObjectInput in) throws IOException, ClassNotFoundException {
+      nodeId = in.readLong();
+      memberUUID = in.readUTF();
+    }
+  }
+
+  private static final class GetSuccessorNodeCall extends NodeCall<Long> {
+
+    public GetSuccessorNodeCall() {
+    }
+
+    private GetSuccessorNodeCall(long nodeId, String memberUUID) {
+      super(nodeId, memberUUID);
+    }
+
+    @Override
+    protected Long call(ODHTNode node) {
+      return node.getSuccessor();
+    }
+  }
+
+  private static final class GetPredecessorNodeCall extends NodeCall<Long> {
+
+    public GetPredecessorNodeCall() {
+    }
+
+    private GetPredecessorNodeCall(long nodeId, String memberUUID) {
+      super(nodeId, memberUUID);
+    }
+
+    @Override
+    protected Long call(ODHTNode node) {
+      return node.getPredecessor();
+    }
+  }
+
+  private static final class JoinNodeCall extends NodeCall<Boolean> {
+
+    private long joinNodeId;
+
+    public JoinNodeCall() {
+    }
+
+    private JoinNodeCall(long nodeId, String memberUUID, long joinNodeId) {
+      super(nodeId, memberUUID);
+      this.joinNodeId = joinNodeId;
+    }
+
+    @Override
+    protected Boolean call(ODHTNode node) {
+      return node.join(joinNodeId);
+    }
+
+    @Override
+    public void writeExternal(ObjectOutput out) throws IOException {
+      super.writeExternal(out);
+      out.writeLong(joinNodeId);
+    }
+
+    @Override
+    public void readExternal(ObjectInput in) throws IOException, ClassNotFoundException {
+      super.readExternal(in);
+      joinNodeId = in.readLong();
+    }
+  }
+
+  private static final class NotifyNodeCall extends NodeCall<Void> {
+
+    private long notifyNodeId;
+
+    public NotifyNodeCall() {
+    }
+
+    private NotifyNodeCall(long nodeId, String memberUUID, long notifyNodeId) {
+      super(nodeId, memberUUID);
+      this.notifyNodeId = notifyNodeId;
+    }
+
+    @Override
+    protected Void call(ODHTNode node) {
+      node.notify(notifyNodeId);
+
+      return null;
+    }
+
+    @Override
+    public void writeExternal(ObjectOutput out) throws IOException {
+      super.writeExternal(out);
+      out.writeLong(notifyNodeId);
+    }
+
+    @Override
+    public void readExternal(ObjectInput in) throws IOException, ClassNotFoundException {
+      super.readExternal(in);
+      notifyNodeId = in.readLong();
+    }
+  }
+
+  private static final class FindSuccessorNodeCall extends NodeCall<Long> {
+
+    private long keyId;
+
+    public FindSuccessorNodeCall() {
+    }
+
+    private FindSuccessorNodeCall(long nodeId, String memberUUID, long keyId) {
+      super(nodeId, memberUUID);
+      this.keyId = keyId;
+    }
+
+    @Override
+    protected Long call(ODHTNode node) {
+      return node.findSuccessor(keyId);
+    }
+
+    @Override
+    public void writeExternal(ObjectOutput out) throws IOException {
+      super.writeExternal(out);
+      out.writeLong(keyId);
+    }
+
+    @Override
+    public void readExternal(ObjectInput in) throws IOException, ClassNotFoundException {
+      super.readExternal(in);
+      keyId = in.readLong();
+    }
+  }
+
+  private static final class NotifyMigrationEndNodeCall extends NodeCall<Void> {
+
+    private long notifierId;
+
+    public NotifyMigrationEndNodeCall() {
+    }
+
+    private NotifyMigrationEndNodeCall(long nodeId, String memberUUID, long notifierId) {
+      super(nodeId, memberUUID);
+      this.notifierId = notifierId;
+    }
+
+    @Override
+    protected Void call(ODHTNode node) {
+      node.notifyMigrationEnd(notifierId);
+      return null;
+    }
+
+    @Override
+    public void writeExternal(ObjectOutput out) throws IOException {
+      super.writeExternal(out);
+      out.writeLong(notifierId);
+    }
+
+    @Override
+    public void readExternal(ObjectInput in) throws IOException, ClassNotFoundException {
+      super.readExternal(in);
+      notifierId = in.readLong();
+    }
+  }
+
+  private static final class RequestMigrationNodeCall extends NodeCall<Void> {
+
+    private long requesterId;
+
+    public RequestMigrationNodeCall() {
+    }
+
+    private RequestMigrationNodeCall(long nodeId, String memberUUID, long requesterId) {
+      super(nodeId, memberUUID);
+      this.requesterId = requesterId;
+    }
+
+    @Override
+    protected Void call(ODHTNode node) {
+      node.requestMigration(requesterId);
+      return null;
+    }
+
+    @Override
+    public void writeExternal(ObjectOutput out) throws IOException {
+      super.writeExternal(out);
+      out.writeLong(requesterId);
+    }
+
+    @Override
+    public void readExternal(ObjectInput in) throws IOException, ClassNotFoundException {
+      super.readExternal(in);
+      requesterId = in.readLong();
+    }
+  }
+
+  private static final class CreateRecordNodeCall extends NodeCall<OPhysicalPosition> {
+
+    private String         storageName;
+    private ORecordId      recordId;
+    private byte[]         content;
+    private ORecordVersion recordVersion;
+    private byte           recordType;
+
+    public CreateRecordNodeCall() {
+      recordVersion = OVersionFactory.instance().createVersion();
+    }
+
+    private CreateRecordNodeCall(long nodeId, String memberUUID, String storageName, ORecordId iRecordId, byte[] iContent,
+        ORecordVersion iRecordVersion, byte iRecordType) {
+      super(nodeId, memberUUID);
+      this.storageName = storageName;
+      this.recordId = iRecordId;
+      this.content = iContent;
+      this.recordVersion = iRecordVersion;
+      this.recordType = iRecordType;
+    }
+
+    @Override
+    protected OPhysicalPosition call(ODHTNode node) {
+      return node.createRecord(storageName, recordId, content, recordVersion, recordType);
+    }
+
+    @Override
+    public void writeExternal(ObjectOutput out) throws IOException {
+      super.writeExternal(out);
+      out.writeObject(storageName);
+      out.writeObject(recordId);
+      writeBytes(out, content);
+      recordVersion.getSerializer().writeTo(out, recordVersion);
+      out.writeByte(recordType);
+    }
+
+    @Override
+    public void readExternal(ObjectInput in) throws IOException, ClassNotFoundException {
+      super.readExternal(in);
+      storageName = (String) in.readObject();
+      recordId = (ORecordId) in.readObject();
+      content = readBytes(in);
+      recordVersion.getSerializer().readFrom(in, recordVersion);
+      recordType = in.readByte();
+    }
+  }
+
+  private static final class LoadRecordNodeCall extends NodeCall<ORawBuffer> {
+
+    private String storageName;
+    private ORID   iRid;
+
+    public LoadRecordNodeCall() {
+    }
+
+    private LoadRecordNodeCall(long nodeId, String uuid, String storageName, ORID iRid) {
+      super(nodeId, uuid);
+      this.storageName = storageName;
+      this.iRid = iRid;
+    }
+
+    @Override
+    protected ORawBuffer call(ODHTNode node) {
+      return node.readRecord(storageName, iRid);
+    }
+
+    @Override
+    public void writeExternal(ObjectOutput out) throws IOException {
+      super.writeExternal(out);
+      out.writeObject(storageName);
+      out.writeObject(iRid.getIdentity());
+    }
+
+    @Override
+    public void readExternal(ObjectInput in) throws IOException, ClassNotFoundException {
+      super.readExternal(in);
+      storageName = (String) in.readObject();
+      iRid = (ORID) in.readObject();
+    }
+  }
+
+  private static final class UpdateRecordNodeCall extends NodeCall<ORecordVersion> {
+
+    private String         storageName;
+    private ORecordId      iRecordId;
+    private byte[]         iContent;
+    private ORecordVersion iVersion;
+    private byte           iRecordType;
+
+    public UpdateRecordNodeCall() {
+    }
+
+    public UpdateRecordNodeCall(long nodeId, String uuid, String storageName, ORecordId iRecordId, byte[] iContent,
+        ORecordVersion iVersion, byte iRecordType) {
+      super(nodeId, uuid);
+      this.storageName = storageName;
+      this.iRecordId = iRecordId;
+      this.iContent = iContent;
+      this.iVersion = iVersion;
+      this.iRecordType = iRecordType;
+    }
+
+    @Override
+    protected ORecordVersion call(ODHTNode node) {
+      return node.updateRecord(storageName, iRecordId, iContent, iVersion, iRecordType);
+    }
+
+    @Override
+    public void writeExternal(ObjectOutput out) throws IOException {
+      super.writeExternal(out);
+      out.writeObject(storageName);
+      out.writeObject(iRecordId);
+      writeBytes(out, iContent);
+      iVersion.getSerializer().writeTo(out, iVersion);
+      out.writeByte(iRecordType);
+    }
+
+    @Override
+    public void readExternal(ObjectInput in) throws IOException, ClassNotFoundException {
+      super.readExternal(in);
+      storageName = (String) in.readObject();
+      iRecordId = (ORecordId) in.readObject();
+      iContent = readBytes(in);
+      iVersion.getSerializer().readFrom(in, iVersion);
+      iRecordType = in.readByte();
+    }
+  }
+
+  private static final class DeleteRecordNodeCall extends NodeCall<Boolean> {
+
+    private String         storageName;
+    private ORecordId      recordId;
+    private ORecordVersion version;
+
+    public DeleteRecordNodeCall() {
+    }
+
+    private DeleteRecordNodeCall(long nodeId, String uuid, String storageName, ORecordId iRecordId, ORecordVersion iVersion) {
+      super(nodeId, uuid);
+      this.storageName = storageName;
+      this.recordId = iRecordId;
+      this.version = iVersion;
+    }
+
+    @Override
+    protected Boolean call(ODHTNode node) {
+      return node.deleteRecord(storageName, recordId, version);
+    }
+
+    @Override
+    public void writeExternal(ObjectOutput out) throws IOException {
+      super.writeExternal(out);
+      out.writeObject(storageName);
+      out.writeObject(recordId);
+      version.getSerializer().writeTo(out, version);
+    }
+
+    @Override
+    public void readExternal(ObjectInput in) throws IOException, ClassNotFoundException {
+      super.readExternal(in);
+      storageName = (String) in.readObject();
+      recordId = (ORecordId) in.readObject();
+      version.getSerializer().readFrom(in, version);
+    }
+  }
+
+  private static final class CommandCall extends NodeCall<Object> {
+
+    private String              storageName;
+    private OCommandRequestText request;
+
+    public CommandCall() {
+    }
+
+    private CommandCall(long nodeId, String memberUUID, String storageName, OCommandRequestText request) {
+      super(nodeId, memberUUID);
+      this.storageName = storageName;
+      this.request = request;
+    }
+
+    @Override
+    protected Object call(ODHTNode node) {
+      return node.command(storageName, request, true);
+    }
+
+    @Override
+    public void writeExternal(ObjectOutput out) throws IOException {
+      super.writeExternal(out);
+      out.writeObject(storageName);
+      out.writeObject(request.getClass());
+      writeBytes(out, request.toStream());
+      if (request.getResultListener() instanceof OHazelcastResultListener) {
+        final OHazelcastResultListener listener = (OHazelcastResultListener) request.getResultListener();
+        out.writeLong(listener.getStorageId());
+        out.writeLong(listener.getSelectId());
+      } else {
+        out.writeLong(-1);
+        out.writeLong(-1);
+      }
+    }
+
+    @Override
+    public void readExternal(ObjectInput in) throws IOException, ClassNotFoundException {
+      super.readExternal(in);
+      storageName = (String) in.readObject();
+      final Class<OCommandRequestText> clazz = (Class<OCommandRequestText>) in.readObject();
+      final byte[] requestBytes = readBytes(in);
+      try {
+        request = clazz.newInstance();
+      } catch (final Exception e) {
+        throw new OCommandExecutionException("Failed to deserialize query", e);
+      }
+      request.fromStream(requestBytes);
+      final long storageId = in.readLong();
+      final long selectId = in.readLong();
+      if (storageId != -1 && selectId != -1) {
+        request.setResultListener(new OHazelcastResultListener(ServerInstance.getHazelcast(), storageId, selectId));
+      }
+    }
+  }
+
+  private static void writeBytes(ObjectOutput out, byte[] data) throws IOException {
+    out.writeInt(data.length);
+    out.write(data);
+  }
+
+  private static byte[] readBytes(ObjectInput in) throws IOException {
+    final int size = in.readInt();
+    final byte[] data = new byte[size];
+    in.readFully(data);
+    return data;
+  }
+}