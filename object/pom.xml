--- conflicted
+++ resolved
@@ -22,11 +22,7 @@
     <parent>
         <groupId>com.orientechnologies</groupId>
         <artifactId>orientdb-parent</artifactId>
-<<<<<<< HEAD
         <version>1.7-SNAPSHOT</version>
-=======
-        <version>1.6.4</version>
->>>>>>> 015cf02b
     </parent>
 
     <artifactId>orientdb-object</artifactId>
