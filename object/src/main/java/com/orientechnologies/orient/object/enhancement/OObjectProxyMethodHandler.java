--- conflicted
+++ resolved
@@ -624,13 +624,8 @@
   protected Object manageMapLoad(final Field f, final Object self, Object value, final boolean customSerialization) {
     final Class genericType = OReflectionHelper.getGenericMultivalueType(f);
     if (value instanceof ORecordLazyMap
-<<<<<<< HEAD
-        || (value instanceof OTrackedMap<?> && !OReflectionHelper.isJavaType(genericType) && !customSerialization && !genericType
-            .isEnum())) {
-=======
         || (value instanceof OTrackedMap<?> && (genericType == null || !OReflectionHelper.isJavaType(genericType))
             && !customSerialization && (genericType == null || !genericType.isEnum()))) {
->>>>>>> 29716bd9
       value = new OObjectLazyMap(self, (OTrackedMap<?>) value, OObjectEntitySerializer.isCascadeDeleteField(self.getClass(),
           f.getName()));
     } else if (customSerialization) {
