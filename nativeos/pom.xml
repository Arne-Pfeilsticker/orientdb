--- conflicted
+++ resolved
@@ -1,77 +1,67 @@
-<?xml version="1.0" encoding="UTF-8"?>
-<!--
-  ~ Copyright 2010-2012 Luca Garulli (l.garulli(at)orientechnologies.com)
-  ~
-  ~ Licensed under the Apache License, Version 2.0 (the "License");
-  ~ you may not use this file except in compliance with the License.
-  ~ You may obtain a copy of the License at
-  ~
-  ~      http://www.apache.org/licenses/LICENSE-2.0
-  ~
-  ~ Unless required by applicable law or agreed to in writing, software
-  ~ distributed under the License is distributed on an "AS IS" BASIS,
-  ~ WITHOUT WARRANTIES OR CONDITIONS OF ANY KIND, either express or implied.
-  ~ See the License for the specific language governing permissions and
-  ~ limitations under the License.
-  -->
-
-<project xmlns="http://maven.apache.org/POM/4.0.0" xmlns:xsi="http://www.w3.org/2001/XMLSchema-instance"
-         xsi:schemaLocation="http://maven.apache.org/POM/4.0.0 http://maven.apache.org/xsd/maven-4.0.0.xsd">
-<<<<<<< HEAD
-  <parent>
-    <artifactId>orientdb-parent</artifactId>
-    <groupId>com.orientechnologies</groupId>
-    <version>1.6.0-SNAPSHOT</version>
-    <relativePath>../</relativePath>
-  </parent>
-  <modelVersion>4.0.0</modelVersion>
-=======
-    <parent>
-        <artifactId>orientdb-parent</artifactId>
-        <groupId>com.orientechnologies</groupId>
-        <version>1.6.0-SNAPSHOT</version>
-        <relativePath>../</relativePath>
-    </parent>
-    <modelVersion>4.0.0</modelVersion>
->>>>>>> 9aee6b05
-
-    <name>OrientDB Native OS Code</name>
-
-    <organization>
-        <name>Orient Technologies</name>
-        <url>http://www.orientechnologies.com</url>
-    </organization>
-
-    <properties>
-        <javac.src.version>1.6</javac.src.version>
-        <javac.target.version>1.6</javac.target.version>
-        <jna.version>3.5.2</jna.version>
-    </properties>
-
-    <artifactId>orientdb-nativeos</artifactId>
-
-    <dependencies>
-        <dependency>
-            <groupId>net.java.dev.jna</groupId>
-            <artifactId>jna</artifactId>
-            <version>${jna.version}</version>
-        </dependency>
-        <dependency>
-            <groupId>net.java.dev.jna</groupId>
-            <artifactId>platform</artifactId>
-            <version>${jna.version}</version>
-        </dependency>
-        <dependency>
-            <groupId>com.orientechnologies</groupId>
-            <artifactId>orient-commons</artifactId>
-            <version>${project.version}</version>
-        </dependency>
-
-        <dependency>
-            <groupId>org.testng</groupId>
-            <artifactId>testng</artifactId>
-            <version>5.14.1</version>
-            <scope>test</scope>
-        </dependency>
-    </dependencies>
-</project>
+<?xml version="1.0" encoding="UTF-8"?>
+<!--
+  ~ Copyright 2010-2012 Luca Garulli (l.garulli(at)orientechnologies.com)
+  ~
+  ~ Licensed under the Apache License, Version 2.0 (the "License");
+  ~ you may not use this file except in compliance with the License.
+  ~ You may obtain a copy of the License at
+  ~
+  ~      http://www.apache.org/licenses/LICENSE-2.0
+  ~
+  ~ Unless required by applicable law or agreed to in writing, software
+  ~ distributed under the License is distributed on an "AS IS" BASIS,
+  ~ WITHOUT WARRANTIES OR CONDITIONS OF ANY KIND, either express or implied.
+  ~ See the License for the specific language governing permissions and
+  ~ limitations under the License.
+  -->
+
+<project xmlns="http://maven.apache.org/POM/4.0.0" xmlns:xsi="http://www.w3.org/2001/XMLSchema-instance"
+         xsi:schemaLocation="http://maven.apache.org/POM/4.0.0 http://maven.apache.org/xsd/maven-4.0.0.xsd">
+    <parent>
+        <artifactId>orientdb-parent</artifactId>
+        <groupId>com.orientechnologies</groupId>
+        <version>1.6.0-SNAPSHOT</version>
+        <relativePath>../</relativePath>
+    </parent>
+    <modelVersion>4.0.0</modelVersion>
+
+    <name>OrientDB Native OS Code</name>
+
+    <organization>
+        <name>Orient Technologies</name>
+        <url>http://www.orientechnologies.com</url>
+    </organization>
+
+    <properties>
+        <javac.src.version>1.6</javac.src.version>
+        <javac.target.version>1.6</javac.target.version>
+        <jna.version>3.5.2</jna.version>
+    </properties>
+
+    <artifactId>orientdb-nativeos</artifactId>
+
+    <dependencies>
+        <dependency>
+            <groupId>net.java.dev.jna</groupId>
+            <artifactId>jna</artifactId>
+            <version>${jna.version}</version>
+        </dependency>
+        <dependency>
+            <groupId>net.java.dev.jna</groupId>
+            <artifactId>platform</artifactId>
+            <version>${jna.version}</version>
+        </dependency>
+        <dependency>
+            <groupId>com.orientechnologies</groupId>
+            <artifactId>orient-commons</artifactId>
+            <version>${project.version}</version>
+        </dependency>
+
+        <dependency>
+            <groupId>org.testng</groupId>
+            <artifactId>testng</artifactId>
+            <version>5.14.1</version>
+            <scope>test</scope>
+        </dependency>
+    </dependencies>
+</project>