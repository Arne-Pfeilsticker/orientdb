--- conflicted
+++ resolved
@@ -1,260 +1,256 @@
-/*
- * Copyright 2010-2012 Luca Garulli (l.garulli--at--orientechnologies.com)
- *
- * Licensed under the Apache License, Version 2.0 (the "License");
- * you may not use this file except in compliance with the License.
- * You may obtain a copy of the License at
- *
- *     http://www.apache.org/licenses/LICENSE-2.0
- *
- * Unless required by applicable law or agreed to in writing, software
- * distributed under the License is distributed on an "AS IS" BASIS,
- * WITHOUT WARRANTIES OR CONDITIONS OF ANY KIND, either express or implied.
- * See the License for the specific language governing permissions and
- * limitations under the License.
- */
-package com.orientechnologies.orient.core.db.record;
-
-import java.io.Serializable;
-import java.util.ArrayList;
-import java.util.Collection;
-import java.util.Collections;
-import java.util.List;
-import java.util.ListIterator;
-import java.util.Set;
-import java.util.WeakHashMap;
-
-import com.orientechnologies.orient.core.record.ORecord;
-import com.orientechnologies.orient.core.record.ORecordInternal;
-import com.orientechnologies.orient.core.record.impl.ODocument;
-
-/**
- * Implementation of ArrayList bound to a source ORecord object to keep track of changes for literal types. This avoid to call the
- * makeDirty() by hand when the list is changed.
- * 
- * @author Luca Garulli (l.garulli--at--orientechnologies.com)
- * 
- */
-@SuppressWarnings({ "serial" })
-public class OTrackedList<T> extends ArrayList<T> implements ORecordElement, OTrackedMultiValue<Integer, T>, Serializable {
-  protected final ORecord<?>                           sourceRecord;
-  private STATUS                                       status          = STATUS.NOT_LOADED;
-  protected Set<OMultiValueChangeListener<Integer, T>> changeListeners = Collections
-                                                                           .newSetFromMap(new WeakHashMap<OMultiValueChangeListener<Integer, T>, Boolean>());
-  protected Class<?>                                   genericClass;
-  private final boolean                                embeddedCollection;
-
-  public OTrackedList(final ORecord<?> iRecord, final Collection<? extends T> iOrigin, final Class<?> iGenericClass) {
-    this(iRecord);
-    genericClass = iGenericClass;
-    if (iOrigin != null && !iOrigin.isEmpty())
-      addAll(iOrigin);
-  }
-
-  public OTrackedList(final ORecord<?> iSourceRecord) {
-    this.sourceRecord = iSourceRecord;
-    embeddedCollection = this.getClass().equals(OTrackedList.class);
-  }
-
-  @Override
-  public ORecordElement getOwner() {
-    return sourceRecord;
-  }
-
-  @Override
-  public boolean add(T element) {
-    final boolean result = super.add(element);
-
-    if (result) {
-      addOwnerToEmbeddedDoc(element);
-
-      fireCollectionChangedEvent(new OMultiValueChangeEvent<Integer, T>(OMultiValueChangeEvent.OChangeType.ADD, super.size() - 1,
-          element));
-    }
-
-    return result;
-  }
-
-  @Override
-  public boolean addAll(final Collection<? extends T> c) {
-    for (T o : c) {
-      add(o);
-    }
-    return true;
-  }
-
-  @Override
-  public void add(int index, T element) {
-    super.add(index, element);
-
-    addOwnerToEmbeddedDoc(element);
-
-    fireCollectionChangedEvent(new OMultiValueChangeEvent<Integer, T>(OMultiValueChangeEvent.OChangeType.ADD, index, element));
-  }
-
-  @Override
-  public T set(int index, T element) {
-    final T oldValue = super.set(index, element);
-
-    if (oldValue != null && !oldValue.equals(element)) {
-      if (oldValue instanceof ODocument)
-        ((ODocument) oldValue).removeOwner(this);
-
-      addOwnerToEmbeddedDoc(element);
-
-      fireCollectionChangedEvent(new OMultiValueChangeEvent<Integer, T>(OMultiValueChangeEvent.OChangeType.UPDATE, index, element,
-          oldValue));
-    }
-
-    return oldValue;
-  }
-
-  private void addOwnerToEmbeddedDoc(T e) {
-    if (embeddedCollection && e instanceof ODocument && !((ODocument) e).getIdentity().isValid())
-      ((ODocument) e).addOwner(this);
-  }
-
-  @Override
-  public T remove(int index) {
-    final T oldValue = super.remove(index);
-    if (oldValue instanceof ODocument)
-      ((ODocument) oldValue).removeOwner(this);
-
-    fireCollectionChangedEvent(new OMultiValueChangeEvent<Integer, T>(OMultiValueChangeEvent.OChangeType.REMOVE, index, null,
-        oldValue));
-    return oldValue;
-  }
-
-  @Override
-  public boolean remove(Object o) {
-    final int index = indexOf(o);
-    if (index >= 0) {
-      remove(index);
-      return true;
-    }
-    return false;
-  }
-
-  @Override
-  public void clear() {
-    final List<T> origValues;
-    if (changeListeners.isEmpty())
-      origValues = null;
-    else
-      origValues = new ArrayList<T>(this);
-
-    if (origValues == null) {
-      for (final T item : this) {
-        if (item instanceof ODocument)
-          ((ODocument) item).removeOwner(this);
-      }
-    }
-
-    super.clear();
-    if (origValues != null)
-      for (int i = origValues.size() - 1; i >= 0; i--) {
-        final T origValue = origValues.get(i);
-
-        if (origValue instanceof ODocument)
-          ((ODocument) origValue).removeOwner(this);
-
-        fireCollectionChangedEvent(new OMultiValueChangeEvent<Integer, T>(OMultiValueChangeEvent.OChangeType.REMOVE, i, null,
-            origValue));
-      }
-    else
-      setDirty();
-  }
-
-  public void reset() {
-    super.clear();
-  }
-
-  @SuppressWarnings("unchecked")
-  public <RET> RET setDirty() {
-    if (status != STATUS.UNMARSHALLING && sourceRecord != null
-        && !(sourceRecord.isDirty() && ((ORecordInternal<?>) sourceRecord).isContentChanged()))
-      sourceRecord.setDirty();
-    return (RET) this;
-  }
-
-<<<<<<< HEAD
-  public void onBeforeIdentityChanged(ORecord<?> iRecord) {
-=======
-  @Override
-  public void setDirtyNoChanged() {
-    if (status != STATUS.UNMARSHALLING && sourceRecord != null)
-      sourceRecord.setDirtyNoChanged();
-  }
-
-  public void onBeforeIdentityChanged(ORID iRID) {
->>>>>>> 0ccab879
-  }
-
-  public void onAfterIdentityChanged(ORecord<?> iRecord) {
-  }
-
-  public void addChangeListener(final OMultiValueChangeListener<Integer, T> changeListener) {
-    changeListeners.add(changeListener);
-  }
-
-  public void removeRecordChangeListener(final OMultiValueChangeListener<Integer, T> changeListener) {
-    changeListeners.remove(changeListener);
-  }
-
-  public List<T> returnOriginalState(final List<OMultiValueChangeEvent<Integer, T>> multiValueChangeEvents) {
-    final List<T> reverted = new ArrayList<T>(this);
-
-    final ListIterator<OMultiValueChangeEvent<Integer, T>> listIterator = multiValueChangeEvents
-        .listIterator(multiValueChangeEvents.size());
-
-    while (listIterator.hasPrevious()) {
-      final OMultiValueChangeEvent<Integer, T> event = listIterator.previous();
-      switch (event.getChangeType()) {
-      case ADD:
-        reverted.remove(event.getKey().intValue());
-        break;
-      case REMOVE:
-        reverted.add(event.getKey(), event.getOldValue());
-        break;
-      case UPDATE:
-        reverted.set(event.getKey(), event.getOldValue());
-        break;
-      default:
-        throw new IllegalArgumentException("Invalid change type : " + event.getChangeType());
-      }
-    }
-
-    return reverted;
-  }
-
-  protected void fireCollectionChangedEvent(final OMultiValueChangeEvent<Integer, T> event) {
-    if (status == STATUS.UNMARSHALLING)
-      return;
-
-    setDirty();
-    for (final OMultiValueChangeListener<Integer, T> changeListener : changeListeners) {
-      if (changeListener != null)
-        changeListener.onAfterRecordChanged(event);
-    }
-  }
-
-  public STATUS getInternalStatus() {
-    return status;
-  }
-
-  public void setInternalStatus(final STATUS iStatus) {
-    status = iStatus;
-  }
-
-  public Class<?> getGenericClass() {
-    return genericClass;
-  }
-
-  public void setGenericClass(Class<?> genericClass) {
-    this.genericClass = genericClass;
-  }
-
-  private Object writeReplace() {
-    return new ArrayList<T>(this);
-  }
-}
+/*
+ * Copyright 2010-2012 Luca Garulli (l.garulli--at--orientechnologies.com)
+ *
+ * Licensed under the Apache License, Version 2.0 (the "License");
+ * you may not use this file except in compliance with the License.
+ * You may obtain a copy of the License at
+ *
+ *     http://www.apache.org/licenses/LICENSE-2.0
+ *
+ * Unless required by applicable law or agreed to in writing, software
+ * distributed under the License is distributed on an "AS IS" BASIS,
+ * WITHOUT WARRANTIES OR CONDITIONS OF ANY KIND, either express or implied.
+ * See the License for the specific language governing permissions and
+ * limitations under the License.
+ */
+package com.orientechnologies.orient.core.db.record;
+
+import java.io.Serializable;
+import java.util.ArrayList;
+import java.util.Collection;
+import java.util.Collections;
+import java.util.List;
+import java.util.ListIterator;
+import java.util.Set;
+import java.util.WeakHashMap;
+
+import com.orientechnologies.orient.core.record.ORecord;
+import com.orientechnologies.orient.core.record.ORecordInternal;
+import com.orientechnologies.orient.core.record.impl.ODocument;
+
+/**
+ * Implementation of ArrayList bound to a source ORecord object to keep track of changes for literal types. This avoid to call the
+ * makeDirty() by hand when the list is changed.
+ * 
+ * @author Luca Garulli (l.garulli--at--orientechnologies.com)
+ * 
+ */
+@SuppressWarnings({ "serial" })
+public class OTrackedList<T> extends ArrayList<T> implements ORecordElement, OTrackedMultiValue<Integer, T>, Serializable {
+  protected final ORecord<?>                           sourceRecord;
+  private STATUS                                       status          = STATUS.NOT_LOADED;
+  protected Set<OMultiValueChangeListener<Integer, T>> changeListeners = Collections
+                                                                           .newSetFromMap(new WeakHashMap<OMultiValueChangeListener<Integer, T>, Boolean>());
+  protected Class<?>                                   genericClass;
+  private final boolean                                embeddedCollection;
+
+  public OTrackedList(final ORecord<?> iRecord, final Collection<? extends T> iOrigin, final Class<?> iGenericClass) {
+    this(iRecord);
+    genericClass = iGenericClass;
+    if (iOrigin != null && !iOrigin.isEmpty())
+      addAll(iOrigin);
+  }
+
+  public OTrackedList(final ORecord<?> iSourceRecord) {
+    this.sourceRecord = iSourceRecord;
+    embeddedCollection = this.getClass().equals(OTrackedList.class);
+  }
+
+  @Override
+  public ORecordElement getOwner() {
+    return sourceRecord;
+  }
+
+  @Override
+  public boolean add(T element) {
+    final boolean result = super.add(element);
+
+    if (result) {
+      addOwnerToEmbeddedDoc(element);
+
+      fireCollectionChangedEvent(new OMultiValueChangeEvent<Integer, T>(OMultiValueChangeEvent.OChangeType.ADD, super.size() - 1,
+          element));
+    }
+
+    return result;
+  }
+
+  @Override
+  public boolean addAll(final Collection<? extends T> c) {
+    for (T o : c) {
+      add(o);
+    }
+    return true;
+  }
+
+  @Override
+  public void add(int index, T element) {
+    super.add(index, element);
+
+    addOwnerToEmbeddedDoc(element);
+
+    fireCollectionChangedEvent(new OMultiValueChangeEvent<Integer, T>(OMultiValueChangeEvent.OChangeType.ADD, index, element));
+  }
+
+  @Override
+  public T set(int index, T element) {
+    final T oldValue = super.set(index, element);
+
+    if (oldValue != null && !oldValue.equals(element)) {
+      if (oldValue instanceof ODocument)
+        ((ODocument) oldValue).removeOwner(this);
+
+      addOwnerToEmbeddedDoc(element);
+
+      fireCollectionChangedEvent(new OMultiValueChangeEvent<Integer, T>(OMultiValueChangeEvent.OChangeType.UPDATE, index, element,
+          oldValue));
+    }
+
+    return oldValue;
+  }
+
+  private void addOwnerToEmbeddedDoc(T e) {
+    if (embeddedCollection && e instanceof ODocument && !((ODocument) e).getIdentity().isValid())
+      ((ODocument) e).addOwner(this);
+  }
+
+  @Override
+  public T remove(int index) {
+    final T oldValue = super.remove(index);
+    if (oldValue instanceof ODocument)
+      ((ODocument) oldValue).removeOwner(this);
+
+    fireCollectionChangedEvent(new OMultiValueChangeEvent<Integer, T>(OMultiValueChangeEvent.OChangeType.REMOVE, index, null,
+        oldValue));
+    return oldValue;
+  }
+
+  @Override
+  public boolean remove(Object o) {
+    final int index = indexOf(o);
+    if (index >= 0) {
+      remove(index);
+      return true;
+    }
+    return false;
+  }
+
+  @Override
+  public void clear() {
+    final List<T> origValues;
+    if (changeListeners.isEmpty())
+      origValues = null;
+    else
+      origValues = new ArrayList<T>(this);
+
+    if (origValues == null) {
+      for (final T item : this) {
+        if (item instanceof ODocument)
+          ((ODocument) item).removeOwner(this);
+      }
+    }
+
+    super.clear();
+    if (origValues != null)
+      for (int i = origValues.size() - 1; i >= 0; i--) {
+        final T origValue = origValues.get(i);
+
+        if (origValue instanceof ODocument)
+          ((ODocument) origValue).removeOwner(this);
+
+        fireCollectionChangedEvent(new OMultiValueChangeEvent<Integer, T>(OMultiValueChangeEvent.OChangeType.REMOVE, i, null,
+            origValue));
+      }
+    else
+      setDirty();
+  }
+
+  public void reset() {
+    super.clear();
+  }
+
+  @SuppressWarnings("unchecked")
+  public <RET> RET setDirty() {
+    if (status != STATUS.UNMARSHALLING && sourceRecord != null
+        && !(sourceRecord.isDirty() && ((ORecordInternal<?>) sourceRecord).isContentChanged()))
+      sourceRecord.setDirty();
+    return (RET) this;
+  }
+
+  @Override
+  public void setDirtyNoChanged() {
+    if (status != STATUS.UNMARSHALLING && sourceRecord != null)
+      sourceRecord.setDirtyNoChanged();
+  }
+
+  public void onBeforeIdentityChanged(ORecord<?> iRecord) {
+  }
+
+  public void onAfterIdentityChanged(ORecord<?> iRecord) {
+  }
+
+  public void addChangeListener(final OMultiValueChangeListener<Integer, T> changeListener) {
+    changeListeners.add(changeListener);
+  }
+
+  public void removeRecordChangeListener(final OMultiValueChangeListener<Integer, T> changeListener) {
+    changeListeners.remove(changeListener);
+  }
+
+  public List<T> returnOriginalState(final List<OMultiValueChangeEvent<Integer, T>> multiValueChangeEvents) {
+    final List<T> reverted = new ArrayList<T>(this);
+
+    final ListIterator<OMultiValueChangeEvent<Integer, T>> listIterator = multiValueChangeEvents
+        .listIterator(multiValueChangeEvents.size());
+
+    while (listIterator.hasPrevious()) {
+      final OMultiValueChangeEvent<Integer, T> event = listIterator.previous();
+      switch (event.getChangeType()) {
+      case ADD:
+        reverted.remove(event.getKey().intValue());
+        break;
+      case REMOVE:
+        reverted.add(event.getKey(), event.getOldValue());
+        break;
+      case UPDATE:
+        reverted.set(event.getKey(), event.getOldValue());
+        break;
+      default:
+        throw new IllegalArgumentException("Invalid change type : " + event.getChangeType());
+      }
+    }
+
+    return reverted;
+  }
+
+  protected void fireCollectionChangedEvent(final OMultiValueChangeEvent<Integer, T> event) {
+    if (status == STATUS.UNMARSHALLING)
+      return;
+
+    setDirty();
+    for (final OMultiValueChangeListener<Integer, T> changeListener : changeListeners) {
+      if (changeListener != null)
+        changeListener.onAfterRecordChanged(event);
+    }
+  }
+
+  public STATUS getInternalStatus() {
+    return status;
+  }
+
+  public void setInternalStatus(final STATUS iStatus) {
+    status = iStatus;
+  }
+
+  public Class<?> getGenericClass() {
+    return genericClass;
+  }
+
+  public void setGenericClass(Class<?> genericClass) {
+    this.genericClass = genericClass;
+  }
+
+  private Object writeReplace() {
+    return new ArrayList<T>(this);
+  }
+}