/*
 *
 *  *  Copyright 2014 Orient Technologies LTD (info(at)orientechnologies.com)
 *  *
 *  *  Licensed under the Apache License, Version 2.0 (the "License");
 *  *  you may not use this file except in compliance with the License.
 *  *  You may obtain a copy of the License at
 *  *
 *  *       http://www.apache.org/licenses/LICENSE-2.0
 *  *
 *  *  Unless required by applicable law or agreed to in writing, software
 *  *  distributed under the License is distributed on an "AS IS" BASIS,
 *  *  WITHOUT WARRANTIES OR CONDITIONS OF ANY KIND, either express or implied.
 *  *  See the License for the specific language governing permissions and
 *  *  limitations under the License.
 *  *
 *  * For more information: http://www.orientechnologies.com
 *
 */

package com.orientechnologies.orient.core.index.hashindex.local;

import com.orientechnologies.common.serialization.types.OByteSerializer;
import com.orientechnologies.common.serialization.types.OLongSerializer;
import com.orientechnologies.orient.core.exception.OStorageException;
import com.orientechnologies.orient.core.index.hashindex.local.cache.OCacheEntry;
import com.orientechnologies.orient.core.index.hashindex.local.cache.OCachePointer;
import com.orientechnologies.orient.core.index.hashindex.local.cache.ODiskCache;
import com.orientechnologies.orient.core.storage.impl.local.OAbstractPaginatedStorage;
import com.orientechnologies.orient.core.storage.impl.local.paginated.atomicoperations.OAtomicOperation;
import com.orientechnologies.orient.core.storage.impl.local.paginated.base.ODurableComponent;

import java.io.IOException;
import java.util.ArrayList;
import java.util.List;

/**
 * @author Andrey Lomakin (a.lomakin-at-orientechnologies.com)
 * @since 5/14/14
 */
public class OHashTableDirectory extends ODurableComponent {
  public static final int                 ITEM_SIZE         = OLongSerializer.LONG_SIZE;

  public static final int                 LEVEL_SIZE        = OLocalHashTable.MAX_LEVEL_SIZE;

  public static final int                 BINARY_LEVEL_SIZE = LEVEL_SIZE * ITEM_SIZE + 3 * OByteSerializer.BYTE_SIZE;

  private final String                    defaultExtension;
  private final String                    name;
  private final ODiskCache                diskCache;

  private long                            fileId;

<<<<<<< HEAD
  private final long                      firstEntryIndex;
=======
  private OCacheEntry                     firstEntry;
  private List<OCacheEntry>               entries;
>>>>>>> dca7564c

  private final boolean                   durableInNonTxMode;
  private final OAbstractPaginatedStorage storage;

<<<<<<< HEAD
=======
  private final ODurablePage.TrackMode    txTrackMode       = ODurablePage.TrackMode.valueOf(OGlobalConfiguration.INDEX_TX_MODE
                                                                .getValueAsString().toUpperCase());

>>>>>>> dca7564c
  public OHashTableDirectory(String defaultExtension, String name, boolean durableInNonTxMode, OAbstractPaginatedStorage storage) {
    this.defaultExtension = defaultExtension;
    this.name = name;
    this.diskCache = storage.getDiskCache();
    this.durableInNonTxMode = durableInNonTxMode;
    this.storage = storage;
    this.firstEntryIndex = 0;

    init(storage);
  }

  public void create() throws IOException {
    OAtomicOperation atomicOperation = startAtomicOperation();
    acquireExclusiveLock();
    try {
      fileId = addFile(atomicOperation, name + defaultExtension, diskCache);
      init();
      endAtomicOperation(false);
    } catch (Throwable e) {
      endAtomicOperation(true);
      throw new OStorageException(null, e);
    } finally {
      releaseExclusiveLock();
    }
  }

  private void init() throws IOException {
    OAtomicOperation atomicOperation = startAtomicOperation();
    try {
      OCacheEntry firstEntry = loadPage(atomicOperation, fileId, firstEntryIndex, true, diskCache);

      if (firstEntry == null) {
        firstEntry = addPage(atomicOperation, fileId, diskCache);
        assert firstEntry.getPageIndex() == 0;
      }

      pinPage(atomicOperation, firstEntry, diskCache);

      firstEntry.acquireExclusiveLock();
      try {
        ODirectoryFirstPage firstPage = new ODirectoryFirstPage(firstEntry, getChangesTree(atomicOperation, firstEntry), firstEntry);

        firstPage.setTreeSize(0);
        firstPage.setTombstone(-1);

      } finally {
        firstEntry.releaseExclusiveLock();
        releasePage(atomicOperation, firstEntry, diskCache);
      }

      endAtomicOperation(false);
    } catch (IOException e) {
      endAtomicOperation(true);
      throw e;
    } catch (Throwable e) {
      endAtomicOperation(true);
      throw new OStorageException(null, e);
    }
  }

  public void open() throws IOException {
    acquireExclusiveLock();
    try {
      OAtomicOperation atomicOperation = storage.getAtomicOperationsManager().getCurrentOperation();

      fileId = openFile(atomicOperation, name + defaultExtension, diskCache);
      final int filledUpTo = (int) getFilledUpTo(atomicOperation, diskCache, fileId);

      for (int i = 0; i < filledUpTo; i++) {
        final OCacheEntry entry = loadPage(atomicOperation, fileId, i, true, diskCache);
        assert entry != null;

        pinPage(atomicOperation, entry, diskCache);
        releasePage(atomicOperation, entry, diskCache);
      }
    } finally {
      releaseExclusiveLock();
    }
  }

  public void close() throws IOException {
    acquireExclusiveLock();
    try {
      diskCache.closeFile(fileId);
    } finally {
      releaseExclusiveLock();
    }
  }

  public void delete() throws IOException {
    acquireExclusiveLock();
    try {
      final OAtomicOperation atomicOperation = storage.getAtomicOperationsManager().getCurrentOperation();
      deleteFile(atomicOperation, fileId, diskCache);
    } finally {
      releaseExclusiveLock();
    }
  }

  public void deleteWithoutOpen() throws IOException {
    acquireExclusiveLock();
    try {
<<<<<<< HEAD
      final OAtomicOperation atomicOperation = storage.getAtomicOperationsManager().getCurrentOperation();
      fileId = openFile(atomicOperation, name + defaultExtension, diskCache);
      deleteFile(atomicOperation, fileId, diskCache);
=======
      if (diskCache.exists(name + defaultExtension)) {
        fileId = diskCache.openFile(name + defaultExtension);
        diskCache.deleteFile(fileId);
      }
>>>>>>> dca7564c
    } finally {
      releaseExclusiveLock();
    }
  }

  public int addNewNode(byte maxLeftChildDepth, byte maxRightChildDepth, byte nodeLocalDepth, long[] newNode) throws IOException {
    int nodeIndex;

    acquireExclusiveLock();
    try {
      OAtomicOperation atomicOperation = startAtomicOperation();

      OCacheEntry firstEntry = loadPage(atomicOperation, fileId, firstEntryIndex, true, diskCache);
      firstEntry.acquireExclusiveLock();
      try {
        ODirectoryFirstPage firstPage = new ODirectoryFirstPage(firstEntry, getChangesTree(atomicOperation, firstEntry), firstEntry);

        final int tombstone = firstPage.getTombstone();

        if (tombstone >= 0)
          nodeIndex = tombstone;
        else {
          nodeIndex = firstPage.getTreeSize();
          firstPage.setTreeSize(nodeIndex + 1);
        }

        if (nodeIndex < ODirectoryFirstPage.NODES_PER_PAGE) {
          final int localNodeIndex = nodeIndex;

          firstPage.setMaxLeftChildDepth(localNodeIndex, maxLeftChildDepth);
          firstPage.setMaxRightChildDepth(localNodeIndex, maxRightChildDepth);
          firstPage.setNodeLocalDepth(localNodeIndex, nodeLocalDepth);

          if (tombstone >= 0)
            firstPage.setTombstone((int) firstPage.getPointer(nodeIndex, 0));

          for (int i = 0; i < newNode.length; i++)
            firstPage.setPointer(localNodeIndex, i, newNode[i]);

        } else {
          final int pageIndex = nodeIndex / ODirectoryPage.NODES_PER_PAGE;
          final int localLevel = nodeIndex % ODirectoryPage.NODES_PER_PAGE;

          OCacheEntry cacheEntry = loadPage(atomicOperation, fileId, pageIndex, true, diskCache);
          while (cacheEntry == null || cacheEntry.getPageIndex() < pageIndex) {
            if (cacheEntry != null)
              releasePage(atomicOperation, cacheEntry, diskCache);

            cacheEntry = addPage(atomicOperation, fileId, diskCache);
          }

          cacheEntry.acquireExclusiveLock();
          try {
            ODirectoryPage page = new ODirectoryPage(cacheEntry, getChangesTree(atomicOperation, cacheEntry), cacheEntry);

            page.setMaxLeftChildDepth(localLevel, maxLeftChildDepth);
            page.setMaxRightChildDepth(localLevel, maxRightChildDepth);
            page.setNodeLocalDepth(localLevel, nodeLocalDepth);

            if (tombstone >= 0)
              firstPage.setTombstone((int) page.getPointer(localLevel, 0));

            for (int i = 0; i < newNode.length; i++)
              page.setPointer(localLevel, i, newNode[i]);

          } finally {
            cacheEntry.releaseExclusiveLock();
            releasePage(atomicOperation, cacheEntry, diskCache);
          }
        }

      } finally {
        firstEntry.releaseExclusiveLock();
        releasePage(atomicOperation, firstEntry, diskCache);
      }

      endAtomicOperation(false);

    } catch (IOException e) {
      endAtomicOperation(true);
      throw e;
    } catch (Throwable e) {
      endAtomicOperation(true);
      throw new OStorageException(null, e);
    } finally {
      releaseExclusiveLock();
    }

    return nodeIndex;
  }

  public void deleteNode(int nodeIndex) throws IOException {
    acquireExclusiveLock();
    try {
      final OAtomicOperation atomicOperation = startAtomicOperation();

      OCacheEntry firstEntry = loadPage(atomicOperation, fileId, firstEntryIndex, true, diskCache);
      firstEntry.acquireExclusiveLock();
      try {
        ODirectoryFirstPage firstPage = new ODirectoryFirstPage(firstEntry, getChangesTree(atomicOperation, firstEntry), firstEntry);
        if (nodeIndex < ODirectoryFirstPage.NODES_PER_PAGE) {
          firstPage.setPointer(nodeIndex, 0, firstPage.getTombstone());
          firstPage.setTombstone(nodeIndex);
        } else {
          final int pageIndex = nodeIndex / ODirectoryPage.NODES_PER_PAGE;
          final int localNodeIndex = nodeIndex % ODirectoryPage.NODES_PER_PAGE;

          final OCacheEntry cacheEntry = loadPage(atomicOperation, fileId, pageIndex, true, diskCache);
          cacheEntry.acquireExclusiveLock();
          try {
            ODirectoryPage page = new ODirectoryPage(cacheEntry, getChangesTree(atomicOperation, cacheEntry), cacheEntry);

            page.setPointer(localNodeIndex, 0, firstPage.getTombstone());
            firstPage.setTombstone(nodeIndex);

          } finally {
            cacheEntry.releaseExclusiveLock();
            releasePage(atomicOperation, cacheEntry, diskCache);
          }
        }
      } finally {
        firstEntry.releaseExclusiveLock();
        releasePage(atomicOperation, firstEntry, diskCache);
      }

      endAtomicOperation(false);
    } catch (IOException e) {
      endAtomicOperation(true);
      throw e;
    } catch (Throwable e) {
      endAtomicOperation(true);
      throw new OStorageException(null, e);
    } finally {
      releaseExclusiveLock();
    }
  }

  public byte getMaxLeftChildDepth(int nodeIndex) throws IOException {
    acquireSharedLock();
    try {
      final OAtomicOperation atomicOperation = storage.getAtomicOperationsManager().getCurrentOperation();

      final ODirectoryPage page = loadPage(nodeIndex, false, atomicOperation);
      try {
        return page.getMaxLeftChildDepth(getLocalNodeIndex(nodeIndex));
      } finally {
        releasePage(page, false, atomicOperation);
      }
    } finally {
      releaseSharedLock();
    }
  }

  public void setMaxLeftChildDepth(int nodeIndex, byte maxLeftChildDepth) throws IOException {
    acquireExclusiveLock();
    OAtomicOperation atomicOperation = startAtomicOperation();
    try {
      final ODirectoryPage page = loadPage(nodeIndex, true, atomicOperation);
      try {
        page.setMaxLeftChildDepth(getLocalNodeIndex(nodeIndex), maxLeftChildDepth);
      } finally {
        releasePage(page, true, atomicOperation);
      }

      endAtomicOperation(false);
    } catch (IOException e) {
      endAtomicOperation(true);
      throw e;
    } catch (Throwable e) {
      endAtomicOperation(true);
      throw new OStorageException(null, e);
    } finally {
      releaseExclusiveLock();
    }
  }

  public byte getMaxRightChildDepth(int nodeIndex) throws IOException {
    acquireSharedLock();
    try {
      OAtomicOperation atomicOperation = storage.getAtomicOperationsManager().getCurrentOperation();
      final ODirectoryPage page = loadPage(nodeIndex, false, atomicOperation);
      try {
        return page.getMaxRightChildDepth(getLocalNodeIndex(nodeIndex));
      } finally {
        releasePage(page, false, atomicOperation);
      }
    } finally {
      releaseSharedLock();
    }
  }

  public void setMaxRightChildDepth(int nodeIndex, byte maxRightChildDepth) throws IOException {
    acquireExclusiveLock();
    OAtomicOperation atomicOperation = startAtomicOperation();
    try {
      final ODirectoryPage page = loadPage(nodeIndex, true, atomicOperation);
      try {
        page.setMaxRightChildDepth(getLocalNodeIndex(nodeIndex), (byte) maxRightChildDepth);
      } finally {
        releasePage(page, true, atomicOperation);
      }

      endAtomicOperation(false);
    } catch (IOException e) {
      endAtomicOperation(true);
      throw e;
    } catch (Throwable e) {
      endAtomicOperation(true);
      throw new OStorageException(null, e);
    } finally {
      releaseExclusiveLock();
    }
  }

  public byte getNodeLocalDepth(int nodeIndex) throws IOException {
    acquireSharedLock();
    try {
      OAtomicOperation atomicOperation = storage.getAtomicOperationsManager().getCurrentOperation();
      final ODirectoryPage page = loadPage(nodeIndex, false, atomicOperation);
      try {
        return page.getNodeLocalDepth(getLocalNodeIndex(nodeIndex));
      } finally {
        releasePage(page, false, atomicOperation);
      }
    } finally {
      releaseSharedLock();
    }
  }

  public void setNodeLocalDepth(int nodeIndex, byte localNodeDepth) throws IOException {
    acquireExclusiveLock();
    OAtomicOperation atomicOperation = startAtomicOperation();
    try {
      final ODirectoryPage page = loadPage(nodeIndex, true, atomicOperation);
      try {
        page.setNodeLocalDepth(getLocalNodeIndex(nodeIndex), localNodeDepth);
      } finally {
        releasePage(page, true, atomicOperation);
      }

      endAtomicOperation(false);
    } catch (IOException e) {
      endAtomicOperation(true);
      throw e;
    } catch (Throwable e) {
      endAtomicOperation(true);
      throw new OStorageException(null, e);
    } finally {
      releaseExclusiveLock();
    }
  }

  public long[] getNode(int nodeIndex) throws IOException {
    final long[] node = new long[LEVEL_SIZE];

    acquireSharedLock();
    try {
      OAtomicOperation atomicOperation = storage.getAtomicOperationsManager().getCurrentOperation();
      final ODirectoryPage page = loadPage(nodeIndex, false, atomicOperation);
      try {
        final int localNodeIndex = getLocalNodeIndex(nodeIndex);
        for (int i = 0; i < LEVEL_SIZE; i++)
          node[i] = page.getPointer(localNodeIndex, i);
      } finally {
        releasePage(page, false, atomicOperation);
      }
    } finally {
      releaseSharedLock();
    }

    return node;
  }

  public void setNode(int nodeIndex, long[] node) throws IOException {
    acquireExclusiveLock();
    OAtomicOperation atomicOperation = startAtomicOperation();
    try {
      final ODirectoryPage page = loadPage(nodeIndex, true, atomicOperation);
      try {
        final int localNodeIndex = getLocalNodeIndex(nodeIndex);
        for (int i = 0; i < LEVEL_SIZE; i++)
          page.setPointer(localNodeIndex, i, node[i]);
      } finally {
        releasePage(page, true, atomicOperation);
      }

      endAtomicOperation(false);
    } catch (IOException e) {
      endAtomicOperation(true);
      throw e;
    } catch (Throwable e) {
      endAtomicOperation(true);
      throw new OStorageException(null, e);
    } finally {
      releaseExclusiveLock();
    }
  }

  public long getNodePointer(int nodeIndex, int index) throws IOException {
    acquireSharedLock();
    try {
      final OAtomicOperation atomicOperation = storage.getAtomicOperationsManager().getCurrentOperation();
      final ODirectoryPage page = loadPage(nodeIndex, false, atomicOperation);
      try {
        return page.getPointer(getLocalNodeIndex(nodeIndex), index);
      } finally {
        releasePage(page, false, atomicOperation);
      }
    } finally {
      releaseSharedLock();
    }
  }

  public void setNodePointer(int nodeIndex, int index, long pointer) throws IOException {
    acquireExclusiveLock();
    OAtomicOperation atomicOperation = startAtomicOperation();
    try {
      final ODirectoryPage page = loadPage(nodeIndex, true, atomicOperation);
      try {
        page.setPointer(getLocalNodeIndex(nodeIndex), index, pointer);
      } finally {
        releasePage(page, true, atomicOperation);
      }

      endAtomicOperation(false);
    } catch (IOException e) {
      endAtomicOperation(true);
      throw e;
    } catch (Throwable e) {
      endAtomicOperation(true);
      throw new OStorageException(null, e);
    } finally {
      releaseExclusiveLock();
    }
  }

  public void clear() throws IOException {
    acquireExclusiveLock();
    try {
      OAtomicOperation atomicOperation = storage.getAtomicOperationsManager().getCurrentOperation();
      truncateFile(atomicOperation, fileId, diskCache);

      init();
    } finally {
      releaseExclusiveLock();
    }
  }

  public void flush() throws IOException {
    acquireSharedLock();
    try {
      diskCache.flushFile(fileId);
    } finally {
      releaseSharedLock();
    }
  }

  private ODirectoryPage loadPage(int nodeIndex, boolean exclusiveLock, OAtomicOperation atomicOperation) throws IOException {
    if (nodeIndex < ODirectoryFirstPage.NODES_PER_PAGE) {
      OCacheEntry cacheEntry = loadPage(atomicOperation, fileId, firstEntryIndex, true, diskCache);
      if (exclusiveLock)
        cacheEntry.acquireExclusiveLock();

      return new ODirectoryFirstPage(cacheEntry, getChangesTree(atomicOperation, cacheEntry), cacheEntry);
    }

    final int pageIndex = nodeIndex / ODirectoryPage.NODES_PER_PAGE;
    final OCacheEntry cacheEntry = loadPage(atomicOperation, fileId, pageIndex, true, diskCache);

    if (exclusiveLock)
      cacheEntry.acquireExclusiveLock();

    return new ODirectoryPage(cacheEntry, getChangesTree(atomicOperation, cacheEntry), cacheEntry);
  }

  private void releasePage(ODirectoryPage page, boolean exclusiveLock, OAtomicOperation atomicOperation) {
    final OCacheEntry cacheEntry = page.getEntry();
    final OCachePointer cachePointer = cacheEntry.getCachePointer();

    if (exclusiveLock)
      cachePointer.releaseExclusiveLock();

    releasePage(atomicOperation, cacheEntry, diskCache);
  }

  private int getLocalNodeIndex(int nodeIndex) {
    if (nodeIndex < ODirectoryFirstPage.NODES_PER_PAGE)
      return nodeIndex;

    return (nodeIndex - ODirectoryFirstPage.NODES_PER_PAGE) % ODirectoryPage.NODES_PER_PAGE;
  }

  @Override
  protected void endAtomicOperation(boolean rollback) throws IOException {
    if (storage.getStorageTransaction() == null && !durableInNonTxMode)
      return;

    super.endAtomicOperation(rollback);
  }

  @Override
  protected OAtomicOperation startAtomicOperation() throws IOException {
    if (storage.getStorageTransaction() == null && !durableInNonTxMode)
      return storage.getAtomicOperationsManager().getCurrentOperation();

    return super.startAtomicOperation();
  }
}<|MERGE_RESOLUTION|>--- conflicted
+++ resolved
@@ -51,22 +51,11 @@
 
   private long                            fileId;
 
-<<<<<<< HEAD
   private final long                      firstEntryIndex;
-=======
-  private OCacheEntry                     firstEntry;
-  private List<OCacheEntry>               entries;
->>>>>>> dca7564c
 
   private final boolean                   durableInNonTxMode;
   private final OAbstractPaginatedStorage storage;
 
-<<<<<<< HEAD
-=======
-  private final ODurablePage.TrackMode    txTrackMode       = ODurablePage.TrackMode.valueOf(OGlobalConfiguration.INDEX_TX_MODE
-                                                                .getValueAsString().toUpperCase());
-
->>>>>>> dca7564c
   public OHashTableDirectory(String defaultExtension, String name, boolean durableInNonTxMode, OAbstractPaginatedStorage storage) {
     this.defaultExtension = defaultExtension;
     this.name = name;
@@ -169,16 +158,12 @@
   public void deleteWithoutOpen() throws IOException {
     acquireExclusiveLock();
     try {
-<<<<<<< HEAD
       final OAtomicOperation atomicOperation = storage.getAtomicOperationsManager().getCurrentOperation();
-      fileId = openFile(atomicOperation, name + defaultExtension, diskCache);
-      deleteFile(atomicOperation, fileId, diskCache);
-=======
-      if (diskCache.exists(name + defaultExtension)) {
-        fileId = diskCache.openFile(name + defaultExtension);
-        diskCache.deleteFile(fileId);
-      }
->>>>>>> dca7564c
+      
+      if (isFileExists(atomicOperation, name + defaultExtension, diskCache)) {
+        fileId = openFile(atomicOperation, name + defaultExtension, diskCache);
+        deleteFile(atomicOperation, fileId, diskCache);
+      }
     } finally {
       releaseExclusiveLock();
     }
