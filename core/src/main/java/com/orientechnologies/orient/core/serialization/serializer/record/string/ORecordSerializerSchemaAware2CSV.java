--- conflicted
+++ resolved
@@ -1,523 +1,520 @@
-/*
- * Copyright 2010-2012 Luca Garulli (l.garulli--at--orientechnologies.com)
- *
- * Licensed under the Apache License, Version 2.0 (the "License");
- * you may not use this file except in compliance with the License.
- * You may obtain a copy of the License at
- *
- *      http://www.apache.org/licenses/LICENSE-2.0
- *
- * Unless required by applicable law or agreed to in writing, software
- * distributed under the License is distributed on an "AS IS" BASIS,
- * WITHOUT WARRANTIES OR CONDITIONS OF ANY KIND, either express or implied.
- * See the License for the specific language governing permissions and
- * limitations under the License.
- */
-package com.orientechnologies.orient.core.serialization.serializer.record.string;
-
-import java.math.BigDecimal;
-import java.math.BigInteger;
-<<<<<<< HEAD
-=======
-import java.util.Arrays;
->>>>>>> 29716bd9
-import java.util.Collection;
-import java.util.Date;
-import java.util.List;
-import java.util.Map;
-import java.util.Set;
-
-import com.orientechnologies.common.collection.OMultiCollectionIterator;
-import com.orientechnologies.common.collection.OMultiValue;
-import com.orientechnologies.common.log.OLogManager;
-import com.orientechnologies.orient.core.config.OGlobalConfiguration;
-import com.orientechnologies.orient.core.db.ODatabaseComplex;
-import com.orientechnologies.orient.core.db.ODatabaseRecordThreadLocal;
-import com.orientechnologies.orient.core.db.OUserObject2RecordHandler;
-import com.orientechnologies.orient.core.db.object.ODatabaseObject;
-import com.orientechnologies.orient.core.db.record.ORecordLazyMap;
-import com.orientechnologies.orient.core.db.record.ORecordLazyMultiValue;
-import com.orientechnologies.orient.core.exception.OSerializationException;
-import com.orientechnologies.orient.core.id.ORID;
-import com.orientechnologies.orient.core.metadata.schema.OClass;
-import com.orientechnologies.orient.core.metadata.schema.OProperty;
-import com.orientechnologies.orient.core.metadata.schema.OType;
-import com.orientechnologies.orient.core.record.ORecord;
-import com.orientechnologies.orient.core.record.ORecordInternal;
-import com.orientechnologies.orient.core.record.ORecordSchemaAware;
-import com.orientechnologies.orient.core.record.impl.ODocument;
-import com.orientechnologies.orient.core.serialization.serializer.OStringSerializerHelper;
-import com.orientechnologies.orient.core.type.tree.OMVRBTreeRIDSet;
-
-public class ORecordSerializerSchemaAware2CSV extends ORecordSerializerCSVAbstract {
-  private static final long                            serialVersionUID = 1L;
-  public static final String                           NAME             = "ORecordDocument2csv";
-  public static final ORecordSerializerSchemaAware2CSV INSTANCE         = new ORecordSerializerSchemaAware2CSV();
-
-  @Override
-  public ORecordSchemaAware<?> newObject(String iClassName) {
-    return new ODocument(iClassName);
-  }
-
-  @Override
-  public String toString() {
-    return NAME;
-  }
-
-  @Override
-  protected StringBuilder toString(ORecordInternal<?> iRecord, final StringBuilder iOutput, final String iFormat,
-      OUserObject2RecordHandler iObjHandler, final Set<ODocument> iMarshalledRecords, final boolean iOnlyDelta,
-      final boolean autoDetectCollectionType) {
-    if (iRecord == null)
-      throw new OSerializationException("Expected a record but was null");
-
-    if (!(iRecord instanceof ODocument))
-      throw new OSerializationException("Cannot marshall a record of type " + iRecord.getClass().getSimpleName());
-
-    final ODocument record = (ODocument) iRecord;
-
-    // CHECK IF THE RECORD IS PENDING TO BE MARSHALLED
-    if (iMarshalledRecords != null)
-      if (iMarshalledRecords.contains(record)) {
-        return iOutput;
-      } else
-        iMarshalledRecords.add(record);
-
-    if (!iOnlyDelta && record.getSchemaClass() != null) {
-      // MARSHALL THE CLASSNAME
-      iOutput.append(record.getSchemaClass().getStreamableName());
-      iOutput.append(OStringSerializerHelper.CLASS_SEPARATOR);
-    }
-
-    OProperty prop;
-    OType type;
-    OClass linkedClass;
-    OType linkedType;
-    String fieldClassName;
-    int i = 0;
-
-    final String[] fieldNames = iOnlyDelta && record.isTrackingChanges() ? record.getDirtyFields() : record.fieldNames();
-
-    if (iObjHandler == null && ODatabaseRecordThreadLocal.INSTANCE.isDefined())
-      iObjHandler = ODatabaseRecordThreadLocal.INSTANCE.get();
-
-    // MARSHALL ALL THE FIELDS OR DELTA IF TRACKING IS ENABLED
-    for (String fieldName : fieldNames) {
-      Object fieldValue = record.rawField(fieldName);
-      if (i > 0)
-        iOutput.append(OStringSerializerHelper.RECORD_SEPARATOR);
-
-      // SEARCH FOR A CONFIGURED PROPERTY
-      prop = record.getSchemaClass() != null ? record.getSchemaClass().getProperty(fieldName) : null;
-      fieldClassName = getClassName(fieldValue);
-
-      type = record.fieldType(fieldName);
-      linkedClass = null;
-      linkedType = null;
-
-      if (prop != null) {
-        // RECOGNIZED PROPERTY
-        type = prop.getType();
-        linkedClass = prop.getLinkedClass();
-        linkedType = prop.getLinkedType();
-
-      } else if (fieldValue != null) {
-        // NOT FOUND: TRY TO DETERMINE THE TYPE FROM ITS CONTENT
-        if (type == null) {
-          if (fieldValue.getClass() == byte[].class)
-            type = OType.BINARY;
-          else if (ODatabaseRecordThreadLocal.INSTANCE.isDefined() && fieldValue instanceof ORecord<?>) {
-            if (type == null)
-              // DETERMINE THE FIELD TYPE
-              if (fieldValue instanceof ODocument && ((ODocument) fieldValue).hasOwners())
-                type = OType.EMBEDDED;
-              else
-                type = OType.LINK;
-
-            linkedClass = getLinkInfo(ODatabaseRecordThreadLocal.INSTANCE.get(), fieldClassName);
-          } else if (fieldValue instanceof ORID)
-            // DETERMINE THE FIELD TYPE
-            type = OType.LINK;
-
-          else if (ODatabaseRecordThreadLocal.INSTANCE.isDefined()
-              && ODatabaseRecordThreadLocal.INSTANCE.get().getDatabaseOwner() instanceof ODatabaseObject
-              && ((ODatabaseObject) ODatabaseRecordThreadLocal.INSTANCE.get().getDatabaseOwner()).getEntityManager()
-                  .getEntityClass(fieldClassName) != null) {
-            // DETERMINE THE FIELD TYPE
-            type = OType.LINK;
-            linkedClass = getLinkInfo(ODatabaseRecordThreadLocal.INSTANCE.get(), fieldClassName);
-          } else if (fieldValue instanceof Date)
-            type = OType.DATETIME;
-          else if (fieldValue instanceof String)
-            type = OType.STRING;
-          else if (fieldValue instanceof Integer || fieldValue instanceof BigInteger)
-            type = OType.INTEGER;
-          else if (fieldValue instanceof Long)
-            type = OType.LONG;
-          else if (fieldValue instanceof Float)
-            type = OType.FLOAT;
-          else if (fieldValue instanceof Short)
-            type = OType.SHORT;
-          else if (fieldValue instanceof Byte)
-            type = OType.BYTE;
-          else if (fieldValue instanceof Double)
-            type = OType.DOUBLE;
-          else if (fieldValue instanceof BigDecimal)
-            type = OType.DECIMAL;
-        }
-
-        if (fieldValue instanceof OMultiCollectionIterator<?>) {
-          type = ((OMultiCollectionIterator<?>) fieldValue).isEmbedded() ? OType.EMBEDDEDLIST : OType.LINKLIST;
-          linkedType = ((OMultiCollectionIterator<?>) fieldValue).isEmbedded() ? OType.EMBEDDED : OType.LINK;
-        } else if (fieldValue instanceof Collection<?> || fieldValue.getClass().isArray()) {
-          final int size = OMultiValue.getSize(fieldValue);
-
-          Boolean autoConvertLinks = null;
-          if (fieldValue instanceof ORecordLazyMultiValue) {
-            autoConvertLinks = ((ORecordLazyMultiValue) fieldValue).isAutoConvertToRecord();
-            if (autoConvertLinks)
-              // DISABLE AUTO CONVERT
-              ((ORecordLazyMultiValue) fieldValue).setAutoConvertToRecord(false);
-          }
-
-          if (autoDetectCollectionType)
-            if (size > 0) {
-              final Object firstValue = OMultiValue.getFirstValue(fieldValue);
-
-              if (firstValue != null) {
-                if (firstValue instanceof ORID) {
-                  linkedClass = null;
-                  linkedType = OType.LINK;
-                  if (fieldValue instanceof Set<?>)
-                    type = OType.LINKSET;
-                  else
-                    type = OType.LINKLIST;
-                } else if (ODatabaseRecordThreadLocal.INSTANCE.isDefined()
-                    && (firstValue instanceof ODocument && !((ODocument) firstValue).isEmbedded())
-                    && (firstValue instanceof ORecord<?> || (ODatabaseRecordThreadLocal.INSTANCE.get().getDatabaseOwner() instanceof ODatabaseObject && ((ODatabaseObject) ODatabaseRecordThreadLocal.INSTANCE
-                        .get().getDatabaseOwner()).getEntityManager().getEntityClass(getClassName(firstValue)) != null))) {
-                  linkedClass = getLinkInfo(ODatabaseRecordThreadLocal.INSTANCE.get(), getClassName(firstValue));
-                  if (type == null) {
-                    // LINK: GET THE CLASS
-                    linkedType = OType.LINK;
-
-                    if (fieldValue instanceof Set<?>)
-                      type = OType.LINKSET;
-                    else
-                      type = OType.LINKLIST;
-                  } else
-                    linkedType = OType.EMBEDDED;
-                } else {
-                  // EMBEDDED COLLECTION
-                  if (firstValue instanceof ODocument
-                      && ((((ODocument) firstValue).hasOwners()) || type == OType.EMBEDDEDSET || type == OType.EMBEDDEDLIST || type == OType.EMBEDDEDMAP))
-                    linkedType = OType.EMBEDDED;
-                  else if (firstValue instanceof Enum<?>)
-                    linkedType = OType.STRING;
-                  else {
-                    linkedType = OType.getTypeByClass(firstValue.getClass());
-
-                    if (linkedType != OType.LINK)
-                      // EMBEDDED FOR SURE DON'T USE THE LINKED TYPE
-                      linkedType = null;
-                  }
-
-                  if (type == null)
-                    if (fieldValue instanceof OMVRBTreeRIDSet)
-                      type = OType.LINKSET;
-                    else if (fieldValue instanceof Set<?>)
-                      type = OType.EMBEDDEDSET;
-                    else
-                      type = OType.EMBEDDEDLIST;
-                }
-              }
-            } else if (type == null)
-              type = OType.EMBEDDEDLIST;
-
-          if (fieldValue instanceof ORecordLazyMultiValue && autoConvertLinks) {
-            // REPLACE PREVIOUS SETTINGS
-            ((ORecordLazyMultiValue) fieldValue).setAutoConvertToRecord(true);
-          }
-
-        } else if (fieldValue instanceof Map<?, ?> && type == null) {
-          final int size = OMultiValue.getSize(fieldValue);
-
-          Boolean autoConvertLinks = null;
-          if (fieldValue instanceof ORecordLazyMap) {
-            autoConvertLinks = ((ORecordLazyMap) fieldValue).isAutoConvertToRecord();
-            if (autoConvertLinks)
-              // DISABLE AUTO CONVERT
-              ((ORecordLazyMap) fieldValue).setAutoConvertToRecord(false);
-          }
-
-          if (size > 0) {
-            final Object firstValue = OMultiValue.getFirstValue(fieldValue);
-
-            if (firstValue != null) {
-              if (ODatabaseRecordThreadLocal.INSTANCE.isDefined()
-                  && (firstValue instanceof ODocument && !((ODocument) firstValue).isEmbedded())
-                  && (firstValue instanceof ORecord<?> || (ODatabaseRecordThreadLocal.INSTANCE.get().getDatabaseOwner() instanceof ODatabaseObject && ((ODatabaseObject) ODatabaseRecordThreadLocal.INSTANCE
-                      .get().getDatabaseOwner()).getEntityManager().getEntityClass(getClassName(firstValue)) != null))) {
-                linkedClass = getLinkInfo(ODatabaseRecordThreadLocal.INSTANCE.get(), getClassName(firstValue));
-                // LINK: GET THE CLASS
-                linkedType = OType.LINK;
-                type = OType.LINKMAP;
-              }
-            }
-          }
-
-          if (type == null)
-            type = OType.EMBEDDEDMAP;
-
-          if (fieldValue instanceof ORecordLazyMap && autoConvertLinks)
-            // REPLACE PREVIOUS SETTINGS
-            ((ORecordLazyMap) fieldValue).setAutoConvertToRecord(true);
-        }
-      }
-
-      if (type == OType.TRANSIENT)
-        // TRANSIENT FIELD
-        continue;
-
-      if (type == null)
-        type = OType.EMBEDDED;
-
-      iOutput.append(fieldName);
-      iOutput.append(FIELD_VALUE_SEPARATOR);
-      fieldToStream((ODocument) iRecord, iOutput, iObjHandler, type, linkedClass, linkedType, fieldName, fieldValue,
-          iMarshalledRecords, true);
-
-      i++;
-    }
-
-    if (iMarshalledRecords != null)
-      iMarshalledRecords.remove(record);
-
-    // GET THE OVERSIZE IF ANY
-    final float overSize;
-    if (record.getSchemaClass() != null)
-      // GET THE CONFIGURED OVERSIZE SETTED PER CLASS
-      overSize = record.getSchemaClass().getOverSize();
-    else
-      overSize = 0;
-
-    // APPEND BLANKS IF NEEDED
-    final int newSize;
-    if (record.hasOwners())
-      // EMBEDDED: GET REAL SIZE
-      newSize = iOutput.length();
-    else if (record.getSize() == iOutput.length())
-      // IDENTICAL! DO NOTHING
-      newSize = record.getSize();
-    else if (record.getSize() > iOutput.length() && !OGlobalConfiguration.RECORD_DOWNSIZING_ENABLED.getValueAsBoolean()) {
-      // APPEND EXTRA SPACES TO FILL ALL THE AVAILABLE SPACE AND AVOID FRAGMENTATION
-      newSize = record.getSize();
-    } else if (overSize > 0) {
-      // APPEND EXTRA SPACES TO GET A LARGER iOutput
-      newSize = (int) (iOutput.length() * overSize);
-    } else
-      // NO OVERSIZE
-      newSize = iOutput.length();
-
-    if (newSize > iOutput.length()) {
-      iOutput.ensureCapacity(newSize);
-      for (int b = iOutput.length(); b < newSize; ++b)
-        iOutput.append(' ');
-    }
-
-    return iOutput;
-  }
-
-  private String getClassName(final Object iValue) {
-    if (iValue instanceof ORecordSchemaAware<?>)
-      return ((ORecordSchemaAware<?>) iValue).getClassName();
-
-    return iValue != null ? iValue.getClass().getSimpleName() : null;
-  }
-
-  private OClass getLinkInfo(final ODatabaseComplex<?> iDatabase, final String iFieldClassName) {
-    if (iDatabase == null || iDatabase.isClosed() || iFieldClassName == null)
-      return null;
-
-    OClass linkedClass = iDatabase.getMetadata().getSchema().getClass(iFieldClassName);
-
-    if (iDatabase.getDatabaseOwner() instanceof ODatabaseObject) {
-      ODatabaseObject dbo = (ODatabaseObject) iDatabase.getDatabaseOwner();
-      if (linkedClass == null) {
-        Class<?> entityClass = dbo.getEntityManager().getEntityClass(iFieldClassName);
-        if (entityClass != null)
-          // REGISTER IT
-          linkedClass = iDatabase.getMetadata().getSchema().createClass(iFieldClassName);
-      }
-    }
-
-    return linkedClass;
-  }
-
-  @Override
-  public ORecordInternal<?> fromString(String iContent, final ORecordInternal<?> iRecord, final String[] iFields) {
-    iContent = iContent.trim();
-
-    if (iContent.length() == 0)
-      return iRecord;
-
-    // UNMARSHALL THE CLASS NAME
-    final ODocument record = (ODocument) iRecord;
-
-    final int posFirstValue = iContent.indexOf(OStringSerializerHelper.ENTRY_SEPARATOR);
-    int pos = iContent.indexOf(OStringSerializerHelper.CLASS_SEPARATOR);
-    if (pos > -1 && (pos < posFirstValue || posFirstValue == -1)) {
-      record.setClassNameIfExists(iContent.substring(0, pos));
-      iContent = iContent.substring(pos + 1);
-    } else
-      record.setClassNameIfExists(null);
-
-    if (iFields != null && iFields.length == 1 && iFields[0].equals("@class"))
-      // ONLY THE CLASS NAME HAS BEEN REQUESTED: RETURN NOW WITHOUT UNMARSHALL THE ENTIRE RECORD
-      return iRecord;
-
-    final List<String> fields = OStringSerializerHelper.smartSplit(iContent, OStringSerializerHelper.RECORD_SEPARATOR, true);
-
-    String fieldName = null;
-    String fieldValue;
-    OType type;
-    OClass linkedClass;
-    OType linkedType;
-    OProperty prop;
-    final List<String> fieldList = (iFields != null && iFields.length > 0) ? Arrays.asList(iFields) : null;
-
-    // UNMARSHALL ALL THE FIELDS
-    for (String field : fields) {
-      field = field.trim();
-      boolean uncertainType = false;
-
-      try {
-        pos = field.indexOf(FIELD_VALUE_SEPARATOR);
-        if (pos > -1) {
-          // GET THE FIELD NAME
-          fieldName = field.substring(0, pos);
-
-          if (record.containsField(fieldName))
-            // ALREADY UNMARSHALLED: DON'T OVERWRITE IT
-            continue;
-
-          // CHECK IF THE FIELS IS REQUESTED TO BEING UNMARSHALLED
-          if (fieldList != null && !fieldList.contains(fieldName))
-            continue;
-
-          // GET THE FIELD VALUE
-          fieldValue = field.length() > pos + 1 ? field.substring(pos + 1) : null;
-
-          boolean setFieldType = false;
-
-          // SEARCH FOR A CONFIGURED PROPERTY
-          prop = record.getSchemaClass() != null ? record.getSchemaClass().getProperty(fieldName) : null;
-          if (prop != null) {
-            // RECOGNIZED PROPERTY
-            type = prop.getType();
-            linkedClass = prop.getLinkedClass();
-            linkedType = prop.getLinkedType();
-
-          } else {
-            // SCHEMA PROPERTY NOT FOUND FOR THIS FIELD: TRY TO AUTODETERMINE THE BEST TYPE
-            type = record.fieldType(fieldName);
-            if (type != null)
-              setFieldType = true;
-            linkedClass = null;
-            linkedType = null;
-
-            // NOT FOUND: TRY TO DETERMINE THE TYPE FROM ITS CONTENT
-            if (fieldValue != null && type == null) {
-              if (fieldValue.length() > 1 && fieldValue.charAt(0) == '"' && fieldValue.charAt(fieldValue.length() - 1) == '"') {
-                type = OType.STRING;
-              } else if (fieldValue.startsWith(OStringSerializerHelper.LINKSET_PREFIX)) {
-                type = OType.LINKSET;
-              } else if (fieldValue.charAt(0) == OStringSerializerHelper.LIST_BEGIN
-                  && fieldValue.charAt(fieldValue.length() - 1) == OStringSerializerHelper.LIST_END
-                  || fieldValue.charAt(0) == OStringSerializerHelper.SET_BEGIN
-                  && fieldValue.charAt(fieldValue.length() - 1) == OStringSerializerHelper.SET_END) {
-                // EMBEDDED LIST/SET
-                type = fieldValue.charAt(0) == OStringSerializerHelper.LIST_BEGIN ? OType.EMBEDDEDLIST : OType.EMBEDDEDSET;
-
-                final String value = fieldValue.substring(1, fieldValue.length() - 1);
-
-                if (!value.isEmpty()) {
-                  if (value.charAt(0) == OStringSerializerHelper.LINK) {
-                    // TODO replace with regex
-                    // ASSURE ALL THE ITEMS ARE RID
-                    final List<String> items = OStringSerializerHelper.smartSplit(value, ',');
-                    boolean allLinks = true;
-                    for (String it : items)
-                      if (!it.startsWith("#")) {
-                        allLinks = false;
-                        break;
-                      }
-
-                    if (allLinks) {
-                      type = fieldValue.charAt(0) == OStringSerializerHelper.LIST_BEGIN ? OType.LINKLIST : OType.LINKSET;
-                      linkedType = OType.LINK;
-                    }
-                  } else if (value.charAt(0) == OStringSerializerHelper.EMBEDDED_BEGIN) {
-                    linkedType = OType.EMBEDDED;
-                  } else if (value.charAt(0) == OStringSerializerHelper.CUSTOM_TYPE) {
-                    linkedType = OType.CUSTOM;
-                  } else if (Character.isDigit(value.charAt(0)) || value.charAt(0) == '+' || value.charAt(0) == '-') {
-                    String[] items = value.split(",");
-                    linkedType = getType(items[0]);
-                  } else if (value.charAt(0) == '\'' || value.charAt(0) == '"')
-                    linkedType = OType.STRING;
-                } else
-                  uncertainType = true;
-
-              } else if (fieldValue.charAt(0) == OStringSerializerHelper.MAP_BEGIN
-                  && fieldValue.charAt(fieldValue.length() - 1) == OStringSerializerHelper.MAP_END) {
-                type = OType.EMBEDDEDMAP;
-              } else if (fieldValue.charAt(0) == OStringSerializerHelper.LINK)
-                type = OType.LINK;
-              else if (fieldValue.charAt(0) == OStringSerializerHelper.EMBEDDED_BEGIN) {
-                // TEMPORARY PATCH
-                if (fieldValue.startsWith("(ORIDs"))
-                  type = OType.LINKSET;
-                else
-                  type = OType.EMBEDDED;
-              } else if (fieldValue.equals("true") || fieldValue.equals("false"))
-                type = OType.BOOLEAN;
-              else
-                type = getType(fieldValue);
-            }
-          }
-
-          if (setFieldType || type == OType.EMBEDDEDLIST || type == OType.EMBEDDEDSET || type == OType.EMBEDDEDMAP
-              || type == OType.EMBEDDED)
-            // SAVE THE TYPE AS EMBEDDED
-            record.field(fieldName, fieldFromStream(iRecord, type, linkedClass, linkedType, fieldName, fieldValue), type);
-          else
-            record.field(fieldName, fieldFromStream(iRecord, type, linkedClass, linkedType, fieldName, fieldValue));
-
-          if (uncertainType)
-            record.setFieldType(fieldName, null);
-        }
-      } catch (Exception e) {
-        OLogManager.instance().exception("Error on unmarshalling field '%s' in record %s with value: ", e,
-            OSerializationException.class, fieldName, iRecord.getIdentity(), field);
-      }
-    }
-
-    return iRecord;
-  }
-
-  @Override
-  public byte[] toStream(ORecordInternal<?> iRecord, boolean iOnlyDelta) {
-    final byte[] result = super.toStream(iRecord, iOnlyDelta);
-    if (result == null || result.length > 0)
-      return result;
-
-    // Fix of nasty IBM JDK bug. In case of very depth recursive graph serialization
-    // ORecordSchemaAware#_source property may be initialized incorrectly.
-    final ORecordSchemaAware<?> recordSchemaAware = (ORecordSchemaAware<?>) iRecord;
-    if (recordSchemaAware.fields() > 0)
-      return null;
-
-    return result;
-  }
-}
+/*
+ * Copyright 2010-2012 Luca Garulli (l.garulli--at--orientechnologies.com)
+ *
+ * Licensed under the Apache License, Version 2.0 (the "License");
+ * you may not use this file except in compliance with the License.
+ * You may obtain a copy of the License at
+ *
+ *      http://www.apache.org/licenses/LICENSE-2.0
+ *
+ * Unless required by applicable law or agreed to in writing, software
+ * distributed under the License is distributed on an "AS IS" BASIS,
+ * WITHOUT WARRANTIES OR CONDITIONS OF ANY KIND, either express or implied.
+ * See the License for the specific language governing permissions and
+ * limitations under the License.
+ */
+package com.orientechnologies.orient.core.serialization.serializer.record.string;
+
+import java.math.BigDecimal;
+import java.math.BigInteger;
+import java.util.Arrays;
+import java.util.Collection;
+import java.util.Date;
+import java.util.List;
+import java.util.Map;
+import java.util.Set;
+
+import com.orientechnologies.common.collection.OMultiCollectionIterator;
+import com.orientechnologies.common.collection.OMultiValue;
+import com.orientechnologies.common.log.OLogManager;
+import com.orientechnologies.orient.core.config.OGlobalConfiguration;
+import com.orientechnologies.orient.core.db.ODatabaseComplex;
+import com.orientechnologies.orient.core.db.ODatabaseRecordThreadLocal;
+import com.orientechnologies.orient.core.db.OUserObject2RecordHandler;
+import com.orientechnologies.orient.core.db.object.ODatabaseObject;
+import com.orientechnologies.orient.core.db.record.ORecordLazyMap;
+import com.orientechnologies.orient.core.db.record.ORecordLazyMultiValue;
+import com.orientechnologies.orient.core.exception.OSerializationException;
+import com.orientechnologies.orient.core.id.ORID;
+import com.orientechnologies.orient.core.metadata.schema.OClass;
+import com.orientechnologies.orient.core.metadata.schema.OProperty;
+import com.orientechnologies.orient.core.metadata.schema.OType;
+import com.orientechnologies.orient.core.record.ORecord;
+import com.orientechnologies.orient.core.record.ORecordInternal;
+import com.orientechnologies.orient.core.record.ORecordSchemaAware;
+import com.orientechnologies.orient.core.record.impl.ODocument;
+import com.orientechnologies.orient.core.serialization.serializer.OStringSerializerHelper;
+import com.orientechnologies.orient.core.type.tree.OMVRBTreeRIDSet;
+
+public class ORecordSerializerSchemaAware2CSV extends ORecordSerializerCSVAbstract {
+  private static final long                            serialVersionUID = 1L;
+  public static final String                           NAME             = "ORecordDocument2csv";
+  public static final ORecordSerializerSchemaAware2CSV INSTANCE         = new ORecordSerializerSchemaAware2CSV();
+
+  @Override
+  public ORecordSchemaAware<?> newObject(String iClassName) {
+    return new ODocument(iClassName);
+  }
+
+  @Override
+  public String toString() {
+    return NAME;
+  }
+
+  @Override
+  protected StringBuilder toString(ORecordInternal<?> iRecord, final StringBuilder iOutput, final String iFormat,
+      OUserObject2RecordHandler iObjHandler, final Set<ODocument> iMarshalledRecords, final boolean iOnlyDelta,
+      final boolean autoDetectCollectionType) {
+    if (iRecord == null)
+      throw new OSerializationException("Expected a record but was null");
+
+    if (!(iRecord instanceof ODocument))
+      throw new OSerializationException("Cannot marshall a record of type " + iRecord.getClass().getSimpleName());
+
+    final ODocument record = (ODocument) iRecord;
+
+    // CHECK IF THE RECORD IS PENDING TO BE MARSHALLED
+    if (iMarshalledRecords != null)
+      if (iMarshalledRecords.contains(record)) {
+        return iOutput;
+      } else
+        iMarshalledRecords.add(record);
+
+    if (!iOnlyDelta && record.getSchemaClass() != null) {
+      // MARSHALL THE CLASSNAME
+      iOutput.append(record.getSchemaClass().getStreamableName());
+      iOutput.append(OStringSerializerHelper.CLASS_SEPARATOR);
+    }
+
+    OProperty prop;
+    OType type;
+    OClass linkedClass;
+    OType linkedType;
+    String fieldClassName;
+    int i = 0;
+
+    final String[] fieldNames = iOnlyDelta && record.isTrackingChanges() ? record.getDirtyFields() : record.fieldNames();
+
+    if (iObjHandler == null && ODatabaseRecordThreadLocal.INSTANCE.isDefined())
+      iObjHandler = ODatabaseRecordThreadLocal.INSTANCE.get();
+
+    // MARSHALL ALL THE FIELDS OR DELTA IF TRACKING IS ENABLED
+    for (String fieldName : fieldNames) {
+      Object fieldValue = record.rawField(fieldName);
+      if (i > 0)
+        iOutput.append(OStringSerializerHelper.RECORD_SEPARATOR);
+
+      // SEARCH FOR A CONFIGURED PROPERTY
+      prop = record.getSchemaClass() != null ? record.getSchemaClass().getProperty(fieldName) : null;
+      fieldClassName = getClassName(fieldValue);
+
+      type = record.fieldType(fieldName);
+      linkedClass = null;
+      linkedType = null;
+
+      if (prop != null) {
+        // RECOGNIZED PROPERTY
+        type = prop.getType();
+        linkedClass = prop.getLinkedClass();
+        linkedType = prop.getLinkedType();
+
+      } else if (fieldValue != null) {
+        // NOT FOUND: TRY TO DETERMINE THE TYPE FROM ITS CONTENT
+        if (type == null) {
+          if (fieldValue.getClass() == byte[].class)
+            type = OType.BINARY;
+          else if (ODatabaseRecordThreadLocal.INSTANCE.isDefined() && fieldValue instanceof ORecord<?>) {
+            if (type == null)
+              // DETERMINE THE FIELD TYPE
+              if (fieldValue instanceof ODocument && ((ODocument) fieldValue).hasOwners())
+                type = OType.EMBEDDED;
+              else
+                type = OType.LINK;
+
+            linkedClass = getLinkInfo(ODatabaseRecordThreadLocal.INSTANCE.get(), fieldClassName);
+          } else if (fieldValue instanceof ORID)
+            // DETERMINE THE FIELD TYPE
+            type = OType.LINK;
+
+          else if (ODatabaseRecordThreadLocal.INSTANCE.isDefined()
+              && ODatabaseRecordThreadLocal.INSTANCE.get().getDatabaseOwner() instanceof ODatabaseObject
+              && ((ODatabaseObject) ODatabaseRecordThreadLocal.INSTANCE.get().getDatabaseOwner()).getEntityManager()
+                  .getEntityClass(fieldClassName) != null) {
+            // DETERMINE THE FIELD TYPE
+            type = OType.LINK;
+            linkedClass = getLinkInfo(ODatabaseRecordThreadLocal.INSTANCE.get(), fieldClassName);
+          } else if (fieldValue instanceof Date)
+            type = OType.DATETIME;
+          else if (fieldValue instanceof String)
+            type = OType.STRING;
+          else if (fieldValue instanceof Integer || fieldValue instanceof BigInteger)
+            type = OType.INTEGER;
+          else if (fieldValue instanceof Long)
+            type = OType.LONG;
+          else if (fieldValue instanceof Float)
+            type = OType.FLOAT;
+          else if (fieldValue instanceof Short)
+            type = OType.SHORT;
+          else if (fieldValue instanceof Byte)
+            type = OType.BYTE;
+          else if (fieldValue instanceof Double)
+            type = OType.DOUBLE;
+          else if (fieldValue instanceof BigDecimal)
+            type = OType.DECIMAL;
+        }
+
+        if (fieldValue instanceof OMultiCollectionIterator<?>) {
+          type = ((OMultiCollectionIterator<?>) fieldValue).isEmbedded() ? OType.EMBEDDEDLIST : OType.LINKLIST;
+          linkedType = ((OMultiCollectionIterator<?>) fieldValue).isEmbedded() ? OType.EMBEDDED : OType.LINK;
+        } else if (fieldValue instanceof Collection<?> || fieldValue.getClass().isArray()) {
+          final int size = OMultiValue.getSize(fieldValue);
+
+          Boolean autoConvertLinks = null;
+          if (fieldValue instanceof ORecordLazyMultiValue) {
+            autoConvertLinks = ((ORecordLazyMultiValue) fieldValue).isAutoConvertToRecord();
+            if (autoConvertLinks)
+              // DISABLE AUTO CONVERT
+              ((ORecordLazyMultiValue) fieldValue).setAutoConvertToRecord(false);
+          }
+
+          if (autoDetectCollectionType)
+            if (size > 0) {
+              final Object firstValue = OMultiValue.getFirstValue(fieldValue);
+
+              if (firstValue != null) {
+                if (firstValue instanceof ORID) {
+                  linkedClass = null;
+                  linkedType = OType.LINK;
+                  if (fieldValue instanceof Set<?>)
+                    type = OType.LINKSET;
+                  else
+                    type = OType.LINKLIST;
+                } else if (ODatabaseRecordThreadLocal.INSTANCE.isDefined()
+                    && (firstValue instanceof ODocument && !((ODocument) firstValue).isEmbedded())
+                    && (firstValue instanceof ORecord<?> || (ODatabaseRecordThreadLocal.INSTANCE.get().getDatabaseOwner() instanceof ODatabaseObject && ((ODatabaseObject) ODatabaseRecordThreadLocal.INSTANCE
+                        .get().getDatabaseOwner()).getEntityManager().getEntityClass(getClassName(firstValue)) != null))) {
+                  linkedClass = getLinkInfo(ODatabaseRecordThreadLocal.INSTANCE.get(), getClassName(firstValue));
+                  if (type == null) {
+                    // LINK: GET THE CLASS
+                    linkedType = OType.LINK;
+
+                    if (fieldValue instanceof Set<?>)
+                      type = OType.LINKSET;
+                    else
+                      type = OType.LINKLIST;
+                  } else
+                    linkedType = OType.EMBEDDED;
+                } else {
+                  // EMBEDDED COLLECTION
+                  if (firstValue instanceof ODocument
+                      && ((((ODocument) firstValue).hasOwners()) || type == OType.EMBEDDEDSET || type == OType.EMBEDDEDLIST || type == OType.EMBEDDEDMAP))
+                    linkedType = OType.EMBEDDED;
+                  else if (firstValue instanceof Enum<?>)
+                    linkedType = OType.STRING;
+                  else {
+                    linkedType = OType.getTypeByClass(firstValue.getClass());
+
+                    if (linkedType != OType.LINK)
+                      // EMBEDDED FOR SURE DON'T USE THE LINKED TYPE
+                      linkedType = null;
+                  }
+
+                  if (type == null)
+                    if (fieldValue instanceof OMVRBTreeRIDSet)
+                      type = OType.LINKSET;
+                    else if (fieldValue instanceof Set<?>)
+                      type = OType.EMBEDDEDSET;
+                    else
+                      type = OType.EMBEDDEDLIST;
+                }
+              }
+            } else if (type == null)
+              type = OType.EMBEDDEDLIST;
+
+          if (fieldValue instanceof ORecordLazyMultiValue && autoConvertLinks) {
+            // REPLACE PREVIOUS SETTINGS
+            ((ORecordLazyMultiValue) fieldValue).setAutoConvertToRecord(true);
+          }
+
+        } else if (fieldValue instanceof Map<?, ?> && type == null) {
+          final int size = OMultiValue.getSize(fieldValue);
+
+          Boolean autoConvertLinks = null;
+          if (fieldValue instanceof ORecordLazyMap) {
+            autoConvertLinks = ((ORecordLazyMap) fieldValue).isAutoConvertToRecord();
+            if (autoConvertLinks)
+              // DISABLE AUTO CONVERT
+              ((ORecordLazyMap) fieldValue).setAutoConvertToRecord(false);
+          }
+
+          if (size > 0) {
+            final Object firstValue = OMultiValue.getFirstValue(fieldValue);
+
+            if (firstValue != null) {
+              if (ODatabaseRecordThreadLocal.INSTANCE.isDefined()
+                  && (firstValue instanceof ODocument && !((ODocument) firstValue).isEmbedded())
+                  && (firstValue instanceof ORecord<?> || (ODatabaseRecordThreadLocal.INSTANCE.get().getDatabaseOwner() instanceof ODatabaseObject && ((ODatabaseObject) ODatabaseRecordThreadLocal.INSTANCE
+                      .get().getDatabaseOwner()).getEntityManager().getEntityClass(getClassName(firstValue)) != null))) {
+                linkedClass = getLinkInfo(ODatabaseRecordThreadLocal.INSTANCE.get(), getClassName(firstValue));
+                // LINK: GET THE CLASS
+                linkedType = OType.LINK;
+                type = OType.LINKMAP;
+              }
+            }
+          }
+
+          if (type == null)
+            type = OType.EMBEDDEDMAP;
+
+          if (fieldValue instanceof ORecordLazyMap && autoConvertLinks)
+            // REPLACE PREVIOUS SETTINGS
+            ((ORecordLazyMap) fieldValue).setAutoConvertToRecord(true);
+        }
+      }
+
+      if (type == OType.TRANSIENT)
+        // TRANSIENT FIELD
+        continue;
+
+      if (type == null)
+        type = OType.EMBEDDED;
+
+      iOutput.append(fieldName);
+      iOutput.append(FIELD_VALUE_SEPARATOR);
+      fieldToStream((ODocument) iRecord, iOutput, iObjHandler, type, linkedClass, linkedType, fieldName, fieldValue,
+          iMarshalledRecords, true);
+
+      i++;
+    }
+
+    if (iMarshalledRecords != null)
+      iMarshalledRecords.remove(record);
+
+    // GET THE OVERSIZE IF ANY
+    final float overSize;
+    if (record.getSchemaClass() != null)
+      // GET THE CONFIGURED OVERSIZE SETTED PER CLASS
+      overSize = record.getSchemaClass().getOverSize();
+    else
+      overSize = 0;
+
+    // APPEND BLANKS IF NEEDED
+    final int newSize;
+    if (record.hasOwners())
+      // EMBEDDED: GET REAL SIZE
+      newSize = iOutput.length();
+    else if (record.getSize() == iOutput.length())
+      // IDENTICAL! DO NOTHING
+      newSize = record.getSize();
+    else if (record.getSize() > iOutput.length() && !OGlobalConfiguration.RECORD_DOWNSIZING_ENABLED.getValueAsBoolean()) {
+      // APPEND EXTRA SPACES TO FILL ALL THE AVAILABLE SPACE AND AVOID FRAGMENTATION
+      newSize = record.getSize();
+    } else if (overSize > 0) {
+      // APPEND EXTRA SPACES TO GET A LARGER iOutput
+      newSize = (int) (iOutput.length() * overSize);
+    } else
+      // NO OVERSIZE
+      newSize = iOutput.length();
+
+    if (newSize > iOutput.length()) {
+      iOutput.ensureCapacity(newSize);
+      for (int b = iOutput.length(); b < newSize; ++b)
+        iOutput.append(' ');
+    }
+
+    return iOutput;
+  }
+
+  private String getClassName(final Object iValue) {
+    if (iValue instanceof ORecordSchemaAware<?>)
+      return ((ORecordSchemaAware<?>) iValue).getClassName();
+
+    return iValue != null ? iValue.getClass().getSimpleName() : null;
+  }
+
+  private OClass getLinkInfo(final ODatabaseComplex<?> iDatabase, final String iFieldClassName) {
+    if (iDatabase == null || iDatabase.isClosed() || iFieldClassName == null)
+      return null;
+
+    OClass linkedClass = iDatabase.getMetadata().getSchema().getClass(iFieldClassName);
+
+    if (iDatabase.getDatabaseOwner() instanceof ODatabaseObject) {
+      ODatabaseObject dbo = (ODatabaseObject) iDatabase.getDatabaseOwner();
+      if (linkedClass == null) {
+        Class<?> entityClass = dbo.getEntityManager().getEntityClass(iFieldClassName);
+        if (entityClass != null)
+          // REGISTER IT
+          linkedClass = iDatabase.getMetadata().getSchema().createClass(iFieldClassName);
+      }
+    }
+
+    return linkedClass;
+  }
+
+  @Override
+  public ORecordInternal<?> fromString(String iContent, final ORecordInternal<?> iRecord, final String[] iFields) {
+    iContent = iContent.trim();
+
+    if (iContent.length() == 0)
+      return iRecord;
+
+    // UNMARSHALL THE CLASS NAME
+    final ODocument record = (ODocument) iRecord;
+
+    final int posFirstValue = iContent.indexOf(OStringSerializerHelper.ENTRY_SEPARATOR);
+    int pos = iContent.indexOf(OStringSerializerHelper.CLASS_SEPARATOR);
+    if (pos > -1 && (pos < posFirstValue || posFirstValue == -1)) {
+      record.setClassNameIfExists(iContent.substring(0, pos));
+      iContent = iContent.substring(pos + 1);
+    } else
+      record.setClassNameIfExists(null);
+
+    if (iFields != null && iFields.length == 1 && iFields[0].equals("@class"))
+      // ONLY THE CLASS NAME HAS BEEN REQUESTED: RETURN NOW WITHOUT UNMARSHALL THE ENTIRE RECORD
+      return iRecord;
+
+    final List<String> fields = OStringSerializerHelper.smartSplit(iContent, OStringSerializerHelper.RECORD_SEPARATOR, true);
+
+    String fieldName = null;
+    String fieldValue;
+    OType type;
+    OClass linkedClass;
+    OType linkedType;
+    OProperty prop;
+    final List<String> fieldList = (iFields != null && iFields.length > 0) ? Arrays.asList(iFields) : null;
+
+    // UNMARSHALL ALL THE FIELDS
+    for (String field : fields) {
+      field = field.trim();
+      boolean uncertainType = false;
+
+      try {
+        pos = field.indexOf(FIELD_VALUE_SEPARATOR);
+        if (pos > -1) {
+          // GET THE FIELD NAME
+          fieldName = field.substring(0, pos);
+
+          if (record.containsField(fieldName))
+            // ALREADY UNMARSHALLED: DON'T OVERWRITE IT
+            continue;
+
+          // CHECK IF THE FIELS IS REQUESTED TO BEING UNMARSHALLED
+          if (fieldList != null && !fieldList.contains(fieldName))
+            continue;
+
+          // GET THE FIELD VALUE
+          fieldValue = field.length() > pos + 1 ? field.substring(pos + 1) : null;
+
+          boolean setFieldType = false;
+
+          // SEARCH FOR A CONFIGURED PROPERTY
+          prop = record.getSchemaClass() != null ? record.getSchemaClass().getProperty(fieldName) : null;
+          if (prop != null) {
+            // RECOGNIZED PROPERTY
+            type = prop.getType();
+            linkedClass = prop.getLinkedClass();
+            linkedType = prop.getLinkedType();
+
+          } else {
+            // SCHEMA PROPERTY NOT FOUND FOR THIS FIELD: TRY TO AUTODETERMINE THE BEST TYPE
+            type = record.fieldType(fieldName);
+            if (type != null)
+              setFieldType = true;
+            linkedClass = null;
+            linkedType = null;
+
+            // NOT FOUND: TRY TO DETERMINE THE TYPE FROM ITS CONTENT
+            if (fieldValue != null && type == null) {
+              if (fieldValue.length() > 1 && fieldValue.charAt(0) == '"' && fieldValue.charAt(fieldValue.length() - 1) == '"') {
+                type = OType.STRING;
+              } else if (fieldValue.startsWith(OStringSerializerHelper.LINKSET_PREFIX)) {
+                type = OType.LINKSET;
+              } else if (fieldValue.charAt(0) == OStringSerializerHelper.LIST_BEGIN
+                  && fieldValue.charAt(fieldValue.length() - 1) == OStringSerializerHelper.LIST_END
+                  || fieldValue.charAt(0) == OStringSerializerHelper.SET_BEGIN
+                  && fieldValue.charAt(fieldValue.length() - 1) == OStringSerializerHelper.SET_END) {
+                // EMBEDDED LIST/SET
+                type = fieldValue.charAt(0) == OStringSerializerHelper.LIST_BEGIN ? OType.EMBEDDEDLIST : OType.EMBEDDEDSET;
+
+                final String value = fieldValue.substring(1, fieldValue.length() - 1);
+
+                if (!value.isEmpty()) {
+                  if (value.charAt(0) == OStringSerializerHelper.LINK) {
+                    // TODO replace with regex
+                    // ASSURE ALL THE ITEMS ARE RID
+                    final List<String> items = OStringSerializerHelper.smartSplit(value, ',');
+                    boolean allLinks = true;
+                    for (String it : items)
+                      if (!it.startsWith("#")) {
+                        allLinks = false;
+                        break;
+                      }
+
+                    if (allLinks) {
+                      type = fieldValue.charAt(0) == OStringSerializerHelper.LIST_BEGIN ? OType.LINKLIST : OType.LINKSET;
+                      linkedType = OType.LINK;
+                    }
+                  } else if (value.charAt(0) == OStringSerializerHelper.EMBEDDED_BEGIN) {
+                    linkedType = OType.EMBEDDED;
+                  } else if (value.charAt(0) == OStringSerializerHelper.CUSTOM_TYPE) {
+                    linkedType = OType.CUSTOM;
+                  } else if (Character.isDigit(value.charAt(0)) || value.charAt(0) == '+' || value.charAt(0) == '-') {
+                    String[] items = value.split(",");
+                    linkedType = getType(items[0]);
+                  } else if (value.charAt(0) == '\'' || value.charAt(0) == '"')
+                    linkedType = OType.STRING;
+                } else
+                  uncertainType = true;
+
+              } else if (fieldValue.charAt(0) == OStringSerializerHelper.MAP_BEGIN
+                  && fieldValue.charAt(fieldValue.length() - 1) == OStringSerializerHelper.MAP_END) {
+                type = OType.EMBEDDEDMAP;
+              } else if (fieldValue.charAt(0) == OStringSerializerHelper.LINK)
+                type = OType.LINK;
+              else if (fieldValue.charAt(0) == OStringSerializerHelper.EMBEDDED_BEGIN) {
+                // TEMPORARY PATCH
+                if (fieldValue.startsWith("(ORIDs"))
+                  type = OType.LINKSET;
+                else
+                  type = OType.EMBEDDED;
+              } else if (fieldValue.equals("true") || fieldValue.equals("false"))
+                type = OType.BOOLEAN;
+              else
+                type = getType(fieldValue);
+            }
+          }
+
+          if (setFieldType || type == OType.EMBEDDEDLIST || type == OType.EMBEDDEDSET || type == OType.EMBEDDEDMAP
+              || type == OType.EMBEDDED)
+            // SAVE THE TYPE AS EMBEDDED
+            record.field(fieldName, fieldFromStream(iRecord, type, linkedClass, linkedType, fieldName, fieldValue), type);
+          else
+            record.field(fieldName, fieldFromStream(iRecord, type, linkedClass, linkedType, fieldName, fieldValue));
+
+          if (uncertainType)
+            record.setFieldType(fieldName, null);
+        }
+      } catch (Exception e) {
+        OLogManager.instance().exception("Error on unmarshalling field '%s' in record %s with value: ", e,
+            OSerializationException.class, fieldName, iRecord.getIdentity(), field);
+      }
+    }
+
+    return iRecord;
+  }
+
+  @Override
+  public byte[] toStream(ORecordInternal<?> iRecord, boolean iOnlyDelta) {
+    final byte[] result = super.toStream(iRecord, iOnlyDelta);
+    if (result == null || result.length > 0)
+      return result;
+
+    // Fix of nasty IBM JDK bug. In case of very depth recursive graph serialization
+    // ORecordSchemaAware#_source property may be initialized incorrectly.
+    final ORecordSchemaAware<?> recordSchemaAware = (ORecordSchemaAware<?>) iRecord;
+    if (recordSchemaAware.fields() > 0)
+      return null;
+
+    return result;
+  }
+}