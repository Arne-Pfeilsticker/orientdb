--- conflicted
+++ resolved
@@ -570,11 +570,7 @@
   }
 
   private boolean exists(String path) {
-<<<<<<< HEAD
-    return new File(path + "/" + OMetadata.CLUSTER_INTERNAL_NAME + OPaginatedCluster.DEF_EXTENSION).exists();
-=======
     return new File(path + "/" + OMetadataDefault.CLUSTER_INTERNAL_NAME + OLocalPaginatedCluster.DEF_EXTENSION).exists();
->>>>>>> fedd42e8
   }
 
   @Override
