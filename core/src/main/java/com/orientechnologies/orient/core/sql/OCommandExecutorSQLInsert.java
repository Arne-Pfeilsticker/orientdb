--- conflicted
+++ resolved
@@ -1,306 +1,303 @@
-/*
- * Copyright 2010-2012 Luca Garulli (l.garulli--at--orientechnologies.com)
- *
- * Licensed under the Apache License, Version 2.0 (the "License");
- * you may not use this file except in compliance with the License.
- * You may obtain a copy of the License at
- *
- *     http://www.apache.org/licenses/LICENSE-2.0
- *
- * Unless required by applicable law or agreed to in writing, software
- * distributed under the License is distributed on an "AS IS" BASIS,
- * WITHOUT WARRANTIES OR CONDITIONS OF ANY KIND, either express or implied.
- * See the License for the specific language governing permissions and
- * limitations under the License.
- */
-package com.orientechnologies.orient.core.sql;
-
-import java.util.ArrayList;
-import java.util.LinkedHashMap;
-import java.util.List;
-import java.util.Map;
-<<<<<<< HEAD
-=======
-import java.util.concurrent.atomic.AtomicLong;
->>>>>>> 9944b4a6
-
-import com.orientechnologies.orient.core.command.OCommandDistributedReplicateRequest;
-import com.orientechnologies.orient.core.command.OCommandRequest;
-import com.orientechnologies.orient.core.command.OCommandRequestText;
-import com.orientechnologies.orient.core.command.OCommandResultListener;
-import com.orientechnologies.orient.core.db.record.ODatabaseRecord;
-import com.orientechnologies.orient.core.db.record.OIdentifiable;
-import com.orientechnologies.orient.core.exception.OCommandExecutionException;
-import com.orientechnologies.orient.core.index.OIndex;
-import com.orientechnologies.orient.core.metadata.schema.OClass;
-import com.orientechnologies.orient.core.record.ORecord;
-import com.orientechnologies.orient.core.record.impl.ODocument;
-import com.orientechnologies.orient.core.serialization.serializer.OStringSerializerHelper;
-import com.orientechnologies.orient.core.sql.filter.OSQLFilterItemField;
-import com.orientechnologies.orient.core.sql.query.OSQLAsynchQuery;
-
-/**
- * SQL INSERT command.
- * 
- * @author Luca Garulli
- * @author Johann Sorel (Geomatys)
- */
-public class OCommandExecutorSQLInsert extends OCommandExecutorSQLSetAware implements OCommandDistributedReplicateRequest,
-    OCommandResultListener {
-  public static final String             KEYWORD_INSERT = "INSERT";
-  private static final String            KEYWORD_VALUES = "VALUES";
-  private String                         className      = null;
-  private String                         clusterName    = null;
-  private String                         indexName      = null;
-  private List<Map<String, Object>>      newRecords;
-  private OSQLAsynchQuery<OIdentifiable> subQuery       = null;
-  private AtomicLong                     saved          = new AtomicLong(0);
-
-  @SuppressWarnings("unchecked")
-  public OCommandExecutorSQLInsert parse(final OCommandRequest iRequest) {
-    final ODatabaseRecord database = getDatabase();
-
-    init((OCommandRequestText) iRequest);
-
-    className = null;
-    newRecords = null;
-    content = null;
-
-    parserRequiredKeyword("INSERT");
-    parserRequiredKeyword("INTO");
-
-    String subjectName = parserRequiredWord(true, "Invalid subject name. Expected cluster, class or index");
-    if (subjectName.startsWith(OCommandExecutorSQLAbstract.CLUSTER_PREFIX))
-      // CLUSTER
-      clusterName = subjectName.substring(OCommandExecutorSQLAbstract.CLUSTER_PREFIX.length());
-
-    else if (subjectName.startsWith(OCommandExecutorSQLAbstract.INDEX_PREFIX))
-      // INDEX
-      indexName = subjectName.substring(OCommandExecutorSQLAbstract.INDEX_PREFIX.length());
-
-    else {
-      // CLASS
-      if (subjectName.startsWith(OCommandExecutorSQLAbstract.CLASS_PREFIX))
-        subjectName = subjectName.substring(OCommandExecutorSQLAbstract.CLASS_PREFIX.length());
-
-      final OClass cls = database.getMetadata().getSchema().getClass(subjectName);
-      if (cls == null)
-        throwParsingException("Class " + subjectName + " not found in database");
-
-      className = cls.getName();
-    }
-
-    parserSkipWhiteSpaces();
-    if (parserIsEnded())
-      throwSyntaxErrorException("Set of fields is missed. Example: (name, surname) or SET name = 'Bill'");
-
-    final String temp = parseOptionalWord(true);
-    if (temp.equals("CLUSTER")) {
-      clusterName = parserRequiredWord(false);
-
-      parserSkipWhiteSpaces();
-      if (parserIsEnded())
-        throwSyntaxErrorException("Set of fields is missed. Example: (name, surname) or SET name = 'Bill'");
-    } else
-      parserGoBack();
-
-    newRecords = new ArrayList<Map<String, Object>>();
-    if (parserGetCurrentChar() == '(') {
-      parseValues();
-    } else {
-      parserNextWord(true, " ,\r\n");
-
-      if (parserGetLastWord().equals(KEYWORD_CONTENT)) {
-        newRecords = null;
-        parseContent();
-      } else if (parserGetLastWord().equals(KEYWORD_FROM)) {
-        newRecords = null;
-        subQuery = new OSQLAsynchQuery<OIdentifiable>(parserText.substring(parserGetCurrentPosition()), this);
-
-      } else if (parserGetLastWord().equals(KEYWORD_SET)) {
-        final LinkedHashMap<String, Object> fields = new LinkedHashMap<String, Object>();
-        newRecords.add(fields);
-        parseSetFields(fields);
-      }
-    }
-
-    return this;
-  }
-
-  /**
-   * Execute the INSERT and return the ODocument object created.
-   */
-  public Object execute(final Map<Object, Object> iArgs) {
-    if (newRecords == null && content == null && subQuery == null)
-      throw new OCommandExecutionException("Cannot execute the command because it has not been parsed yet");
-
-    final OCommandParameters commandParameters = new OCommandParameters(iArgs);
-    if (indexName != null) {
-      if (newRecords == null)
-        throw new OCommandExecutionException("No key/value found");
-
-      final OIndex<?> index = getDatabase().getMetadata().getIndexManager().getIndex(indexName);
-      if (index == null)
-        throw new OCommandExecutionException("Target index '" + indexName + "' not found");
-
-      // BIND VALUES
-      Map<String, Object> result = null;
-
-      for (Map<String, Object> candidate : newRecords) {
-        index.put(getIndexKeyValue(commandParameters, candidate), getIndexValue(commandParameters, candidate));
-        result = candidate;
-      }
-
-      // RETURN LAST ENTRY
-      return new ODocument(result);
-    } else {
-
-      // CREATE NEW DOCUMENTS
-      final List<ODocument> docs = new ArrayList<ODocument>();
-      if (newRecords != null) {
-        for (Map<String, Object> candidate : newRecords) {
-          final ODocument doc = className != null ? new ODocument(className) : new ODocument();
-          OSQLHelper.bindParameters(doc, candidate, commandParameters, context);
-
-          saveRecord(doc);
-          docs.add(doc);
-        }
-
-        if (docs.size() == 1)
-          return docs.get(0);
-        else
-          return docs;
-      } else if (content != null) {
-        final ODocument doc = className != null ? new ODocument(className) : new ODocument();
-        doc.merge(content, true, false);
-        saveRecord(doc);
-        return doc;
-      } else if (subQuery != null) {
-        subQuery.execute();
-        return saved.longValue();
-      }
-    }
-    return null;
-  }
-
-  public boolean isReplicated() {
-    return indexName != null;
-  }
-
-  @Override
-  public String getSyntax() {
-    return "INSERT INTO [class:]<class>|cluster:<cluster>|index:<index> [(<field>[,]*) VALUES (<expression>[,]*)[,]*]|[SET <field> = <expression>|<sub-command>[,]*]|CONTENT {<JSON>}";
-  }
-
-  @Override
-  public boolean result(final Object iRecord) {
-    final ORecord<?> rec = ((OIdentifiable) iRecord).getRecord().copy();
-
-    // RESET THE IDENTITY TO AVOID UPDATE
-    rec.getIdentity().reset();
-
-    if (rec instanceof ODocument && className != null)
-      ((ODocument) rec).setClassName(className);
-
-    rec.setDirty();
-    synchronized (this) {
-      saveRecord(rec);
-    }
-
-    return true;
-  }
-
-  @Override
-  public void end() {
-
-  }
-
-  protected void saveRecord(final ORecord<?> rec) {
-    if (clusterName != null)
-      rec.save(clusterName);
-    else
-      rec.save();
-    saved.incrementAndGet();
-  }
-
-  protected void parseValues() {
-    final int beginFields = parserGetCurrentPosition();
-
-    final int endFields = parserText.indexOf(')', beginFields + 1);
-    if (endFields == -1)
-      throwSyntaxErrorException("Missed closed brace");
-
-    final ArrayList<String> fieldNames = new ArrayList<String>();
-    parserSetCurrentPosition(OStringSerializerHelper.getParameters(parserText, beginFields, endFields, fieldNames));
-    if (fieldNames.size() == 0)
-      throwSyntaxErrorException("Set of fields is empty. Example: (name, surname)");
-
-    // REMOVE QUOTATION MARKS IF ANY
-    for (int i = 0; i < fieldNames.size(); ++i)
-      fieldNames.set(i, OStringSerializerHelper.removeQuotationMarks(fieldNames.get(i)));
-
-    parserRequiredKeyword(KEYWORD_VALUES);
-    parserSkipWhiteSpaces();
-    if (parserIsEnded() || parserText.charAt(parserGetCurrentPosition()) != '(') {
-      throwParsingException("Set of values is missed. Example: ('Bill', 'Stuart', 300)");
-    }
-
-    int blockStart = parserGetCurrentPosition();
-    int blockEnd = parserGetCurrentPosition();
-
-    final List<String> records = OStringSerializerHelper.smartSplit(parserText, new char[] { ',' }, blockStart, -1, true, true,
-        false, false);
-    for (String record : records) {
-
-      final List<String> values = new ArrayList<String>();
-      blockEnd += OStringSerializerHelper.getParameters(record, 0, -1, values);
-
-      if (blockEnd == -1)
-        throw new OCommandSQLParsingException("Missed closed brace. Use " + getSyntax(), parserText, blockStart);
-
-      if (values.isEmpty())
-        throw new OCommandSQLParsingException("Set of values is empty. Example: ('Bill', 'Stuart', 300). Use " + getSyntax(),
-            parserText, blockStart);
-
-      if (values.size() != fieldNames.size())
-        throw new OCommandSQLParsingException("Fields not match with values", parserText, blockStart);
-
-      // TRANSFORM FIELD VALUES
-      final Map<String, Object> fields = new LinkedHashMap<String, Object>();
-      for (int i = 0; i < values.size(); ++i)
-        fields.put(fieldNames.get(i), OSQLHelper.parseValue(this, OStringSerializerHelper.decode(values.get(i).trim()), context));
-
-      newRecords.add(fields);
-      blockStart = blockEnd;
-    }
-
-  }
-
-  private Object getIndexKeyValue(OCommandParameters commandParameters, Map<String, Object> candidate) {
-    final Object parsedKey = candidate.get(KEYWORD_KEY);
-    if (parsedKey instanceof OSQLFilterItemField) {
-      final OSQLFilterItemField f = (OSQLFilterItemField) parsedKey;
-      if (f.getRoot().equals("?"))
-        // POSITIONAL PARAMETER
-        return commandParameters.getNext();
-      else if (f.getRoot().startsWith(":"))
-        // NAMED PARAMETER
-        return commandParameters.getByName(f.getRoot().substring(1));
-    }
-    return parsedKey;
-  }
-
-  private OIdentifiable getIndexValue(OCommandParameters commandParameters, Map<String, Object> candidate) {
-    final Object parsedRid = candidate.get(KEYWORD_RID);
-    if (parsedRid instanceof OSQLFilterItemField) {
-      final OSQLFilterItemField f = (OSQLFilterItemField) parsedRid;
-      if (f.getRoot().equals("?"))
-        // POSITIONAL PARAMETER
-        return (OIdentifiable) commandParameters.getNext();
-      else if (f.getRoot().startsWith(":"))
-        // NAMED PARAMETER
-        return (OIdentifiable) commandParameters.getByName(f.getRoot().substring(1));
-    }
-    return (OIdentifiable) parsedRid;
-  }
-}
+/*
+ * Copyright 2010-2012 Luca Garulli (l.garulli--at--orientechnologies.com)
+ *
+ * Licensed under the Apache License, Version 2.0 (the "License");
+ * you may not use this file except in compliance with the License.
+ * You may obtain a copy of the License at
+ *
+ *     http://www.apache.org/licenses/LICENSE-2.0
+ *
+ * Unless required by applicable law or agreed to in writing, software
+ * distributed under the License is distributed on an "AS IS" BASIS,
+ * WITHOUT WARRANTIES OR CONDITIONS OF ANY KIND, either express or implied.
+ * See the License for the specific language governing permissions and
+ * limitations under the License.
+ */
+package com.orientechnologies.orient.core.sql;
+
+import java.util.ArrayList;
+import java.util.LinkedHashMap;
+import java.util.List;
+import java.util.Map;
+import java.util.concurrent.atomic.AtomicLong;
+
+import com.orientechnologies.orient.core.command.OCommandDistributedReplicateRequest;
+import com.orientechnologies.orient.core.command.OCommandRequest;
+import com.orientechnologies.orient.core.command.OCommandRequestText;
+import com.orientechnologies.orient.core.command.OCommandResultListener;
+import com.orientechnologies.orient.core.db.record.ODatabaseRecord;
+import com.orientechnologies.orient.core.db.record.OIdentifiable;
+import com.orientechnologies.orient.core.exception.OCommandExecutionException;
+import com.orientechnologies.orient.core.index.OIndex;
+import com.orientechnologies.orient.core.metadata.schema.OClass;
+import com.orientechnologies.orient.core.record.ORecord;
+import com.orientechnologies.orient.core.record.impl.ODocument;
+import com.orientechnologies.orient.core.serialization.serializer.OStringSerializerHelper;
+import com.orientechnologies.orient.core.sql.filter.OSQLFilterItemField;
+import com.orientechnologies.orient.core.sql.query.OSQLAsynchQuery;
+
+/**
+ * SQL INSERT command.
+ * 
+ * @author Luca Garulli
+ * @author Johann Sorel (Geomatys)
+ */
+public class OCommandExecutorSQLInsert extends OCommandExecutorSQLSetAware implements OCommandDistributedReplicateRequest,
+    OCommandResultListener {
+  public static final String             KEYWORD_INSERT = "INSERT";
+  private static final String            KEYWORD_VALUES = "VALUES";
+  private String                         className      = null;
+  private String                         clusterName    = null;
+  private String                         indexName      = null;
+  private List<Map<String, Object>>      newRecords;
+  private OSQLAsynchQuery<OIdentifiable> subQuery       = null;
+  private AtomicLong                     saved          = new AtomicLong(0);
+
+  @SuppressWarnings("unchecked")
+  public OCommandExecutorSQLInsert parse(final OCommandRequest iRequest) {
+    final ODatabaseRecord database = getDatabase();
+
+    init((OCommandRequestText) iRequest);
+
+    className = null;
+    newRecords = null;
+    content = null;
+
+    parserRequiredKeyword("INSERT");
+    parserRequiredKeyword("INTO");
+
+    String subjectName = parserRequiredWord(true, "Invalid subject name. Expected cluster, class or index");
+    if (subjectName.startsWith(OCommandExecutorSQLAbstract.CLUSTER_PREFIX))
+      // CLUSTER
+      clusterName = subjectName.substring(OCommandExecutorSQLAbstract.CLUSTER_PREFIX.length());
+
+    else if (subjectName.startsWith(OCommandExecutorSQLAbstract.INDEX_PREFIX))
+      // INDEX
+      indexName = subjectName.substring(OCommandExecutorSQLAbstract.INDEX_PREFIX.length());
+
+    else {
+      // CLASS
+      if (subjectName.startsWith(OCommandExecutorSQLAbstract.CLASS_PREFIX))
+        subjectName = subjectName.substring(OCommandExecutorSQLAbstract.CLASS_PREFIX.length());
+
+      final OClass cls = database.getMetadata().getSchema().getClass(subjectName);
+      if (cls == null)
+        throwParsingException("Class " + subjectName + " not found in database");
+
+      className = cls.getName();
+    }
+
+    parserSkipWhiteSpaces();
+    if (parserIsEnded())
+      throwSyntaxErrorException("Set of fields is missed. Example: (name, surname) or SET name = 'Bill'");
+
+    final String temp = parseOptionalWord(true);
+    if (temp.equals("CLUSTER")) {
+      clusterName = parserRequiredWord(false);
+
+      parserSkipWhiteSpaces();
+      if (parserIsEnded())
+        throwSyntaxErrorException("Set of fields is missed. Example: (name, surname) or SET name = 'Bill'");
+    } else
+      parserGoBack();
+
+    newRecords = new ArrayList<Map<String, Object>>();
+    if (parserGetCurrentChar() == '(') {
+      parseValues();
+    } else {
+      parserNextWord(true, " ,\r\n");
+
+      if (parserGetLastWord().equals(KEYWORD_CONTENT)) {
+        newRecords = null;
+        parseContent();
+      } else if (parserGetLastWord().equals(KEYWORD_FROM)) {
+        newRecords = null;
+        subQuery = new OSQLAsynchQuery<OIdentifiable>(parserText.substring(parserGetCurrentPosition()), this);
+
+      } else if (parserGetLastWord().equals(KEYWORD_SET)) {
+        final LinkedHashMap<String, Object> fields = new LinkedHashMap<String, Object>();
+        newRecords.add(fields);
+        parseSetFields(fields);
+      }
+    }
+
+    return this;
+  }
+
+  /**
+   * Execute the INSERT and return the ODocument object created.
+   */
+  public Object execute(final Map<Object, Object> iArgs) {
+    if (newRecords == null && content == null && subQuery == null)
+      throw new OCommandExecutionException("Cannot execute the command because it has not been parsed yet");
+
+    final OCommandParameters commandParameters = new OCommandParameters(iArgs);
+    if (indexName != null) {
+      if (newRecords == null)
+        throw new OCommandExecutionException("No key/value found");
+
+      final OIndex<?> index = getDatabase().getMetadata().getIndexManager().getIndex(indexName);
+      if (index == null)
+        throw new OCommandExecutionException("Target index '" + indexName + "' not found");
+
+      // BIND VALUES
+      Map<String, Object> result = null;
+
+      for (Map<String, Object> candidate : newRecords) {
+        index.put(getIndexKeyValue(commandParameters, candidate), getIndexValue(commandParameters, candidate));
+        result = candidate;
+      }
+
+      // RETURN LAST ENTRY
+      return new ODocument(result);
+    } else {
+
+      // CREATE NEW DOCUMENTS
+      final List<ODocument> docs = new ArrayList<ODocument>();
+      if (newRecords != null) {
+        for (Map<String, Object> candidate : newRecords) {
+          final ODocument doc = className != null ? new ODocument(className) : new ODocument();
+          OSQLHelper.bindParameters(doc, candidate, commandParameters, context);
+
+          saveRecord(doc);
+          docs.add(doc);
+        }
+
+        if (docs.size() == 1)
+          return docs.get(0);
+        else
+          return docs;
+      } else if (content != null) {
+        final ODocument doc = className != null ? new ODocument(className) : new ODocument();
+        doc.merge(content, true, false);
+        saveRecord(doc);
+        return doc;
+      } else if (subQuery != null) {
+        subQuery.execute();
+        return saved.longValue();
+      }
+    }
+    return null;
+  }
+
+  public boolean isReplicated() {
+    return indexName != null;
+  }
+
+  @Override
+  public String getSyntax() {
+    return "INSERT INTO [class:]<class>|cluster:<cluster>|index:<index> [(<field>[,]*) VALUES (<expression>[,]*)[,]*]|[SET <field> = <expression>|<sub-command>[,]*]|CONTENT {<JSON>}";
+  }
+
+  @Override
+  public boolean result(final Object iRecord) {
+    final ORecord<?> rec = ((OIdentifiable) iRecord).getRecord().copy();
+
+    // RESET THE IDENTITY TO AVOID UPDATE
+    rec.getIdentity().reset();
+
+    if (rec instanceof ODocument && className != null)
+      ((ODocument) rec).setClassName(className);
+
+    rec.setDirty();
+    synchronized (this) {
+      saveRecord(rec);
+    }
+
+    return true;
+  }
+
+  @Override
+  public void end() {
+
+  }
+
+  protected void saveRecord(final ORecord<?> rec) {
+    if (clusterName != null)
+      rec.save(clusterName);
+    else
+      rec.save();
+    saved.incrementAndGet();
+  }
+
+  protected void parseValues() {
+    final int beginFields = parserGetCurrentPosition();
+
+    final int endFields = parserText.indexOf(')', beginFields + 1);
+    if (endFields == -1)
+      throwSyntaxErrorException("Missed closed brace");
+
+    final ArrayList<String> fieldNames = new ArrayList<String>();
+    parserSetCurrentPosition(OStringSerializerHelper.getParameters(parserText, beginFields, endFields, fieldNames));
+    if (fieldNames.size() == 0)
+      throwSyntaxErrorException("Set of fields is empty. Example: (name, surname)");
+
+    // REMOVE QUOTATION MARKS IF ANY
+    for (int i = 0; i < fieldNames.size(); ++i)
+      fieldNames.set(i, OStringSerializerHelper.removeQuotationMarks(fieldNames.get(i)));
+
+    parserRequiredKeyword(KEYWORD_VALUES);
+    parserSkipWhiteSpaces();
+    if (parserIsEnded() || parserText.charAt(parserGetCurrentPosition()) != '(') {
+      throwParsingException("Set of values is missed. Example: ('Bill', 'Stuart', 300)");
+    }
+
+    int blockStart = parserGetCurrentPosition();
+    int blockEnd = parserGetCurrentPosition();
+
+    final List<String> records = OStringSerializerHelper.smartSplit(parserText, new char[] { ',' }, blockStart, -1, true, true,
+        false, false);
+    for (String record : records) {
+
+      final List<String> values = new ArrayList<String>();
+      blockEnd += OStringSerializerHelper.getParameters(record, 0, -1, values);
+
+      if (blockEnd == -1)
+        throw new OCommandSQLParsingException("Missed closed brace. Use " + getSyntax(), parserText, blockStart);
+
+      if (values.isEmpty())
+        throw new OCommandSQLParsingException("Set of values is empty. Example: ('Bill', 'Stuart', 300). Use " + getSyntax(),
+            parserText, blockStart);
+
+      if (values.size() != fieldNames.size())
+        throw new OCommandSQLParsingException("Fields not match with values", parserText, blockStart);
+
+      // TRANSFORM FIELD VALUES
+      final Map<String, Object> fields = new LinkedHashMap<String, Object>();
+      for (int i = 0; i < values.size(); ++i)
+        fields.put(fieldNames.get(i), OSQLHelper.parseValue(this, OStringSerializerHelper.decode(values.get(i).trim()), context));
+
+      newRecords.add(fields);
+      blockStart = blockEnd;
+    }
+
+  }
+
+  private Object getIndexKeyValue(OCommandParameters commandParameters, Map<String, Object> candidate) {
+    final Object parsedKey = candidate.get(KEYWORD_KEY);
+    if (parsedKey instanceof OSQLFilterItemField) {
+      final OSQLFilterItemField f = (OSQLFilterItemField) parsedKey;
+      if (f.getRoot().equals("?"))
+        // POSITIONAL PARAMETER
+        return commandParameters.getNext();
+      else if (f.getRoot().startsWith(":"))
+        // NAMED PARAMETER
+        return commandParameters.getByName(f.getRoot().substring(1));
+    }
+    return parsedKey;
+  }
+
+  private OIdentifiable getIndexValue(OCommandParameters commandParameters, Map<String, Object> candidate) {
+    final Object parsedRid = candidate.get(KEYWORD_RID);
+    if (parsedRid instanceof OSQLFilterItemField) {
+      final OSQLFilterItemField f = (OSQLFilterItemField) parsedRid;
+      if (f.getRoot().equals("?"))
+        // POSITIONAL PARAMETER
+        return (OIdentifiable) commandParameters.getNext();
+      else if (f.getRoot().startsWith(":"))
+        // NAMED PARAMETER
+        return (OIdentifiable) commandParameters.getByName(f.getRoot().substring(1));
+    }
+    return (OIdentifiable) parsedRid;
+  }
+}