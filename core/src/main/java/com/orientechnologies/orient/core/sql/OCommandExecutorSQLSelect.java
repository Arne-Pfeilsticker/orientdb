/*
 *
 *  *  Copyright 2014 Orient Technologies LTD (info(at)orientechnologies.com)
 *  *
 *  *  Licensed under the Apache License, Version 2.0 (the "License");
 *  *  you may not use this file except in compliance with the License.
 *  *  You may obtain a copy of the License at
 *  *
 *  *       http://www.apache.org/licenses/LICENSE-2.0
 *  *
 *  *  Unless required by applicable law or agreed to in writing, software
 *  *  distributed under the License is distributed on an "AS IS" BASIS,
 *  *  WITHOUT WARRANTIES OR CONDITIONS OF ANY KIND, either express or implied.
 *  *  See the License for the specific language governing permissions and
 *  *  limitations under the License.
 *  *
 *  * For more information: http://www.orientechnologies.com
 *
 */
package com.orientechnologies.orient.core.sql;

import com.orientechnologies.common.collection.OMultiCollectionIterator;
import com.orientechnologies.common.collection.OMultiValue;
import com.orientechnologies.common.concur.resource.OSharedResource;
import com.orientechnologies.common.log.OLogManager;
import com.orientechnologies.common.profiler.OProfilerMBean;
import com.orientechnologies.common.util.OPair;
import com.orientechnologies.orient.core.Orient;
import com.orientechnologies.orient.core.command.OBasicCommandContext;
import com.orientechnologies.orient.core.command.OCommandContext;
import com.orientechnologies.orient.core.command.OCommandRequest;
import com.orientechnologies.orient.core.db.ODatabaseRecordThreadLocal;
import com.orientechnologies.orient.core.db.record.ODatabaseRecord;
import com.orientechnologies.orient.core.db.record.ODatabaseRecordInternal;
import com.orientechnologies.orient.core.db.record.OIdentifiable;
import com.orientechnologies.orient.core.db.record.ridbag.ORidBag;
import com.orientechnologies.orient.core.exception.OCommandExecutionException;
import com.orientechnologies.orient.core.exception.OQueryParsingException;
import com.orientechnologies.orient.core.id.OContextualRecordId;
import com.orientechnologies.orient.core.id.ORID;
import com.orientechnologies.orient.core.index.*;
import com.orientechnologies.orient.core.metadata.schema.OClass;
import com.orientechnologies.orient.core.metadata.schema.OType;
import com.orientechnologies.orient.core.metadata.security.ODatabaseSecurityResources;
import com.orientechnologies.orient.core.metadata.security.ORole;
import com.orientechnologies.orient.core.metadata.security.OSecurityShared;
import com.orientechnologies.orient.core.metadata.security.OUser;
import com.orientechnologies.orient.core.record.ORecord;
import com.orientechnologies.orient.core.record.ORecordInternal;
import com.orientechnologies.orient.core.record.impl.ODocument;
import com.orientechnologies.orient.core.record.impl.ODocumentHelper;
import com.orientechnologies.orient.core.serialization.serializer.OStringSerializerHelper;
import com.orientechnologies.orient.core.sql.filter.*;
import com.orientechnologies.orient.core.sql.functions.OSQLFunctionRuntime;
import com.orientechnologies.orient.core.sql.functions.coll.OSQLFunctionDistinct;
import com.orientechnologies.orient.core.sql.functions.misc.OSQLFunctionCount;
import com.orientechnologies.orient.core.sql.operator.*;
import com.orientechnologies.orient.core.sql.query.OResultSet;
import com.orientechnologies.orient.core.sql.query.OSQLQuery;
import com.orientechnologies.orient.core.storage.OStorage;

import java.util.*;
import java.util.Map.Entry;
import java.util.concurrent.Future;
import java.util.concurrent.ThreadPoolExecutor;
import java.util.concurrent.locks.Lock;
import java.util.concurrent.locks.ReentrantLock;

/**
 * Executes the SQL SELECT statement. the parse() method compiles the query and builds the meta information needed by the execute().
 * If the query contains the ORDER BY clause, the results are temporary collected internally, then ordered and finally returned all
 * together to the listener.
 *
 * @author Luca Garulli
 */
@SuppressWarnings("unchecked")
public class OCommandExecutorSQLSelect extends OCommandExecutorSQLResultsetAbstract {
  public static final  String                      KEYWORD_SELECT       = "SELECT";
  public static final  String                      KEYWORD_ASC          = "ASC";
  public static final  String                      KEYWORD_DESC         = "DESC";
  public static final  String                      KEYWORD_ORDER        = "ORDER";
  public static final  String                      KEYWORD_BY           = "BY";
  public static final  String                      KEYWORD_GROUP        = "GROUP";
  public static final  String                      KEYWORD_FETCHPLAN    = "FETCHPLAN";
  private static final String                      KEYWORD_AS           = "AS";
  private static final String                      KEYWORD_PARALLEL     = "PARALLEL";
  private final        OOrderByOptimizer           orderByOptimizer     = new OOrderByOptimizer();
  private final        OMetricRecorder             metricRecorder       = new OMetricRecorder();
  private final        OFilterOptimizer            filterOptimizer      = new OFilterOptimizer();
  private final        OFilterAnalyzer             filterAnalyzer       = new OFilterAnalyzer();
  private              Map<String, String>         projectionDefinition = null;
  // THIS HAS BEEN KEPT FOR COMPATIBILITY; BUT IT'S USED THE PROJECTIONS IN GROUPED-RESULTS
  private              Map<String, Object>         projections          = null;
  private              List<OPair<String, String>> orderedFields        = new ArrayList<OPair<String, String>>();
  private List<String>                groupByFields;
  private Map<Object, ORuntimeResult> groupedResult;
  private Object                      expandTarget;
  private int fetchLimit = -1;
  private          OIdentifiable lastRecord;
  private          String        fetchPlan;
  private volatile boolean       executing;

  private boolean                   fullySortedByIndex = false;
  private OStorage.LOCKING_STRATEGY lockingStrategy    = OStorage.LOCKING_STRATEGY.DEFAULT;
  private boolean                   parallel           = false;
  private Lock                      parallelLock       = new ReentrantLock();

  private Set<ORID> foundResults = new HashSet<ORID>();

  private final class IndexUsageLog {
    IndexUsageLog(OIndex<?> index,
        List<Object> keyParams,
        OIndexDefinition indexDefinition) {
      this.index = index;
      this.keyParams = keyParams;
      this.indexDefinition = indexDefinition;
    }

    OIndex<?>        index;
    List<Object>     keyParams;
    OIndexDefinition indexDefinition;
  }

  private final class IndexComparator implements Comparator<OIndex<?>> {
    public int compare(final OIndex<?> indexOne, final OIndex<?> indexTwo) {
      final OIndexDefinition definitionOne = indexOne.getDefinition();
      final OIndexDefinition definitionTwo = indexTwo.getDefinition();

      final int firstParamCount = definitionOne.getParamCount();
      final int secondParamCount = definitionTwo.getParamCount();

      final int result = firstParamCount - secondParamCount;

      if (result == 0 && !orderedFields.isEmpty()) {
        if (!(indexOne instanceof OChainedIndexProxy)
            && orderByOptimizer.canBeUsedByOrderBy(indexOne, OCommandExecutorSQLSelect.this.orderedFields)) {
          return 1;
        }

        if (!(indexTwo instanceof OChainedIndexProxy)
            && orderByOptimizer.canBeUsedByOrderBy(indexTwo, OCommandExecutorSQLSelect.this.orderedFields)) {
          return -1;
        }
      }

      return result;
    }
  }

  private static Object getIndexKey(final OIndexDefinition indexDefinition, Object value, OCommandContext context) {
    if (indexDefinition instanceof OCompositeIndexDefinition || indexDefinition.getParamCount() > 1) {
      if (value instanceof List) {
        final List<?> values = (List<?>) value;
        List<Object> keyParams = new ArrayList<Object>(values.size());

        for (Object o : values) {
          keyParams.add(OSQLHelper.getValue(o, null, context));
        }
        return indexDefinition.createValue(keyParams);
      } else {
        value = OSQLHelper.getValue(value);
        if (value instanceof OCompositeKey) {
          return value;
        } else {
          return indexDefinition.createValue(value);
        }
      }
    } else {
      return indexDefinition.createValue(OSQLHelper.getValue(value));
    }
  }

  private static ODocument createIndexEntryAsDocument(final Object iKey, final OIdentifiable iValue) {
    final ODocument doc = new ODocument().setOrdered(true);
    doc.field("key", iKey);
    doc.field("rid", iValue);
    ORecordInternal.unsetDirty(doc);
    return doc;
  }

  /**
   * Compile the filter conditions only the first time.
   */
  public OCommandExecutorSQLSelect parse(final OCommandRequest iRequest) {
    super.parse(iRequest);

    initContext();

    final int pos = parseProjections();
    if (pos == -1) {
      return this;
    }

    final int endPosition = parserText.length();

    parserNextWord(true);
    if (parserGetLastWord().equalsIgnoreCase(KEYWORD_FROM)) {
      // FROM
      parsedTarget = OSQLEngine.getInstance().parseTarget(parserText.substring(parserGetCurrentPosition(), endPosition),
          getContext(), KEYWORD_WHERE);
      parserSetCurrentPosition(parsedTarget.parserIsEnded() ? endPosition : parsedTarget.parserGetCurrentPosition()
          + parserGetCurrentPosition());
    } else {
      parserGoBack();
    }

    if (!parserIsEnded()) {
      parserSkipWhiteSpaces();

      while (!parserIsEnded()) {
        parserNextWord(true);
        final String w = parserGetLastWord();

        if (!w.isEmpty()) {
          if (w.equals(KEYWORD_WHERE)) {
            compiledFilter = OSQLEngine.getInstance().parseCondition(parserText.substring(parserGetCurrentPosition(), endPosition),
                getContext(), KEYWORD_WHERE);
            optimize();
            parserSetCurrentPosition(compiledFilter.parserIsEnded() ? endPosition : compiledFilter.parserGetCurrentPosition()
                + parserGetCurrentPosition());
          } else if (w.equals(KEYWORD_LET)) {
            parseLet();
          } else if (w.equals(KEYWORD_GROUP)) {
            parseGroupBy();
          } else if (w.equals(KEYWORD_ORDER)) {
            parseOrderBy();
          } else if (w.equals(KEYWORD_LIMIT)) {
            parseLimit(w);
          } else if (w.equals(KEYWORD_SKIP) || w.equals(KEYWORD_OFFSET)) {
            parseSkip(w);
          } else if (w.equals(KEYWORD_FETCHPLAN)) {
            parseFetchplan(w);
          } else if (w.equals(KEYWORD_TIMEOUT)) {
            parseTimeout(w);
          } else if (w.equals(KEYWORD_LOCK)) {
            final String lock = parseLock();

            if (lock.equalsIgnoreCase("DEFAULT")) {
              lockingStrategy = OStorage.LOCKING_STRATEGY.DEFAULT;
            } else if (lock.equals("NONE")) {
              lockingStrategy = OStorage.LOCKING_STRATEGY.NONE;
            } else if (lock.equals("RECORD")) {
              lockingStrategy = OStorage.LOCKING_STRATEGY.KEEP_EXCLUSIVE_LOCK;
            }
          } else if (w.equals(KEYWORD_PARALLEL)) {
            parallel = parseParallel(w);
          } else {
            throwParsingException("Invalid keyword '" + w + "'");
          }
        }
      }
    }
    if (limit == 0 || limit < -1) {
      throw new IllegalArgumentException("Limit must be > 0 or = -1 (no limit)");
    }

    return this;
  }

  /**
   * Determine clusters that are used in select operation
   *
   * @return set of involved cluster names
   */
  public Set<String> getInvolvedClusters() {

    final Set<String> clusters = new HashSet<String>();

    if (parsedTarget != null) {
      final ODatabaseRecord db = getDatabase();

      if (parsedTarget.getTargetQuery() != null) {
        // SUB QUERY, PROPAGATE THE CALL
        final Set<String> clIds = parsedTarget.getTargetQuery().getInvolvedClusters();
        for (String c : clIds)
        // FILTER THE CLUSTER WHERE THE USER HAS THE RIGHT ACCESS
        {
          if (checkClusterAccess(db, c)) {
            clusters.add(c);
          }
        }

      } else if (parsedTarget.getTargetRecords() != null) {
        // SINGLE RECORDS: BROWSE ALL (COULD BE EXPENSIVE).
        for (OIdentifiable identifiable : parsedTarget.getTargetRecords()) {
          final String c = db.getClusterNameById(identifiable.getIdentity().getClusterId()).toLowerCase();
          // FILTER THE CLUSTER WHERE THE USER HAS THE RIGHT ACCESS
          if (checkClusterAccess(db, c)) {
            clusters.add(c);
          }
        }
      }

      if (parsedTarget.getTargetClasses() != null) {
        return getInvolvedClustersOfClasses(parsedTarget.getTargetClasses().values());
      }

      if (parsedTarget.getTargetClusters() != null) {
        return getInvolvedClustersOfClusters(parsedTarget.getTargetClusters().values());
      }

      if (parsedTarget.getTargetIndex() != null)
      // EXTRACT THE CLASS NAME -> CLUSTERS FROM THE INDEX DEFINITION
      {
        return getInvolvedClustersOfIndex(parsedTarget.getTargetIndex());
      }

    }
    return clusters;
  }

  /**
   * @return {@code ture} if any of the sql functions perform aggregation, {@code false} otherwise
   */
  public boolean isAnyFunctionAggregates() {
    if (projections != null) {
      for (Entry<String, Object> p : projections.entrySet()) {
        if (p.getValue() instanceof OSQLFunctionRuntime && ((OSQLFunctionRuntime) p.getValue()).aggregateResults()) {
          return true;
        }
      }
    }
    return false;
  }

  public Iterator<OIdentifiable> iterator() {
    return iterator(null);
  }

  public Iterator<OIdentifiable> iterator(final Map<Object, Object> iArgs) {
    final Iterator<OIdentifiable> subIterator;
    if (target == null) {
      // GET THE RESULT
      executeSearch(iArgs);
      applyExpand();
      handleNoTarget();
      handleGroupBy();
      applyOrderBy();

      subIterator = new ArrayList<OIdentifiable>((List<OIdentifiable>) getResult()).iterator();
      lastRecord = null;
      tempResult = null;
      groupedResult = null;
    } else {
      subIterator = (Iterator<OIdentifiable>) target;
    }

    return subIterator;
  }

  public Object execute(final Map<Object, Object> iArgs) {
    try {
      if (iArgs != null)
      // BIND ARGUMENTS INTO CONTEXT TO ACCESS FROM ANY POINT (EVEN FUNCTIONS)
      {
        for (Entry<Object, Object> arg : iArgs.entrySet()) {
          context.setVariable(arg.getKey().toString(), arg.getValue());
        }
      }

      if (timeoutMs > 0) {
        getContext().beginExecution(timeoutMs, timeoutStrategy);
      }

      if (!optimizeExecution()) {
        fetchLimit = getQueryFetchLimit();

        executeSearch(iArgs);
        applyExpand();
        handleNoTarget();
        handleGroupBy();
        applyOrderBy();
        applyLimitAndSkip();
      }
      return getResult();
    } finally {
      if (request.getResultListener() != null) {
        request.getResultListener().end();
      }
    }
  }

  public Map<String, Object> getProjections() {
    return projections;
  }

  @Override
  public String getSyntax() {
    return "SELECT [<Projections>] FROM <Target> [LET <Assignment>*] [WHERE <Condition>*] [ORDER BY <Fields>* [ASC|DESC]*] [LIMIT <MaxRecords>] [TIMEOUT <TimeoutInMs>] [LOCK none|record]";
  }

  public String getFetchPlan() {
    return fetchPlan != null ? fetchPlan : request.getFetchPlan();
  }

  protected void executeSearch(final Map<Object, Object> iArgs) {
    assignTarget(iArgs);

    if (target == null) {
      if (let != null)
      // EXECUTE ONCE TO ASSIGN THE LET
      {
        assignLetClauses(lastRecord != null ? lastRecord.getRecord() : null);
      }

      // SEARCH WITHOUT USING TARGET (USUALLY WHEN LET/INDEXES ARE INVOLVED)
      return;
    }

    fetchFromTarget(target);
  }

  @Override
  protected boolean assignTarget(Map<Object, Object> iArgs) {
    if (!super.assignTarget(iArgs)) {
      if (parsedTarget.getTargetIndex() != null) {
        searchInIndex();
      } else {
        throw new OQueryParsingException("No source found in query: specify class, cluster(s), index or single record(s). Use "
            + getSyntax());
      }
    }
    return true;
  }

  protected boolean executeSearchRecord(final OIdentifiable id) {
    if (Thread.interrupted()) {
      throw new OCommandExecutionException("The select execution has been interrupted");
    }

    if (!context.checkTimeout()) {
      return false;
    }

    final OStorage.LOCKING_STRATEGY contextLockingStrategy =
        context.getVariable("$locking") != null ? (OStorage.LOCKING_STRATEGY) context
            .getVariable("$locking") : null;

    final OStorage.LOCKING_STRATEGY localLockingStrategy = contextLockingStrategy != null ? contextLockingStrategy
        : lockingStrategy;

    ORecord record = null;
    try {
      if (id instanceof ORecord) {
        record = (ORecord) id;

        // LOCK THE RECORD IF NEEDED
        if (localLockingStrategy == OStorage.LOCKING_STRATEGY.KEEP_EXCLUSIVE_LOCK) {
          record.lock(true);
        } else if (localLockingStrategy == OStorage.LOCKING_STRATEGY.KEEP_SHARED_LOCK) {
          record.lock(false);
        }

      } else {
        record = getDatabase().load(id.getIdentity(), null, false, false, localLockingStrategy);
        if (id instanceof OContextualRecordId && ((OContextualRecordId) id).getContext() != null) {
          Map<String, Object> ridContext = ((OContextualRecordId) id).getContext();
          for (String key : ridContext.keySet()) {
            context.setVariable(key, ridContext.get(key));
          }
        }
      }

      context.updateMetric("recordReads", +1);

      if (record == null || ORecordInternal.getRecordType(record) != ODocument.RECORD_TYPE)
      // SKIP IT
      {
        return true;
      }

      context.updateMetric("documentReads", +1);

      context.setVariable("current", record);
      assignLetClauses(record);

      if (filter(record)) {
        if (!handleResult(record))
        // LIMIT REACHED
        {
          return false;
        }
      }
    } finally {
      if (record != null) {
        if (localLockingStrategy != null)
        // CONTEXT LOCK: lock must be released (no matter if filtered or not)
        {
          if (localLockingStrategy == OStorage.LOCKING_STRATEGY.KEEP_EXCLUSIVE_LOCK
              || localLockingStrategy == OStorage.LOCKING_STRATEGY.KEEP_SHARED_LOCK) {
            record.unlock();
          }
        }
      }
    }
    return true;
  }

  /**
   * Handles the record in result.
   *
   * @param iRecord Record to handle
   * @return false if limit has been reached, otherwise true
   */
  protected boolean handleResult(final OIdentifiable iRecord) {
    if (parallel)
    // LOCK FOR PARALLEL EXECUTION. THIS PREVENT CONCURRENT ISSUES
    {
      parallelLock.lock();
    }

    try {
      if ((orderedFields.isEmpty() || fullySortedByIndex) && skip > 0) {
        lastRecord = null;
        skip--;
        return true;
      }

      lastRecord = iRecord;

      resultCount++;

      if (!addResult(lastRecord)) {
        return false;
      }

      return !((orderedFields.isEmpty() || fullySortedByIndex) && !isAnyFunctionAggregates() && fetchLimit > -1
          && resultCount >= fetchLimit);
    } finally {
      if (parallel)
      // UNLOCK PARALLEL EXECUTION
      {
        parallelLock.unlock();
      }
    }
  }

  protected boolean addResult(OIdentifiable iRecord) {
    if (iRecord == null) {
      return true;
    }

    if (projections != null || groupByFields != null && !groupByFields.isEmpty()) {
      if (groupedResult == null) {
        // APPLY PROJECTIONS IN LINE
        iRecord = ORuntimeResult.getProjectionResult(resultCount, projections, context, iRecord);
        if (iRecord == null) {
          return true;
        }
      } else {
        // AGGREGATION/GROUP BY
        Object fieldValue = null;
        if (groupByFields != null && !groupByFields.isEmpty()) {
          if (groupByFields.size() > 1) {
            // MULTI-FIELD GROUP BY
            final ODocument doc = iRecord.getRecord();
            final Object[] fields = new Object[groupByFields.size()];
            for (int i = 0; i < groupByFields.size(); ++i) {
              final String field = groupByFields.get(i);
              if (field.startsWith("$")) {
                fields[i] = context.getVariable(field);
              } else {
                fields[i] = doc.field(field);
              }
            }
            fieldValue = fields;
          } else {
            final String field = groupByFields.get(0);
            if (field != null) {
              if (field.startsWith("$")) {
                fieldValue = context.getVariable(field);
              } else {
                fieldValue = ((ODocument) iRecord.getRecord()).field(field);
              }
            }
          }
        }

        getProjectionGroup(fieldValue).applyRecord(iRecord);
        return true;
      }
    }

    boolean result = true;
    if ((fullySortedByIndex || orderedFields.isEmpty()) && expandTarget == null) {
      // SEND THE RESULT INLINE
      if (request.getResultListener() != null) {
        result = request.getResultListener().result(iRecord);
      }

    } else {

      // COLLECT ALL THE RECORDS AND ORDER THEM AT THE END
      if (tempResult == null) {
        tempResult = new ArrayList<OIdentifiable>();
      }
      ((Collection<OIdentifiable>) tempResult).add(iRecord);
    }

    return result;
  }

  protected ORuntimeResult getProjectionGroup(final Object fieldValue) {
    final long projectionElapsed = (Long) context.getVariable("projectionElapsed", 0l);
    final long begin = System.currentTimeMillis();
    try {

      Object key = null;
      if (groupedResult == null) {
        groupedResult = new LinkedHashMap<Object, ORuntimeResult>();
      }

      if (fieldValue != null) {
        if (fieldValue.getClass().isArray()) {
          // LOOK IT BY HASH (FASTER THAN COMPARE EACH SINGLE VALUE)
          final Object[] array = (Object[]) fieldValue;

          final StringBuilder keyArray = new StringBuilder();
          for (Object o : array) {
            if (keyArray.length() > 0) {
              keyArray.append(",");
            }
            if (o != null) {
              keyArray.append(o instanceof OIdentifiable ? ((OIdentifiable) o).getIdentity().toString() : o.toString());
            } else {
              keyArray.append("null");
            }
          }

          key = keyArray.toString();
        } else
        // LOOKUP FOR THE FIELD
        {
          key = fieldValue;
        }
      }

      ORuntimeResult group = groupedResult.get(key);
      if (group == null) {
        group = new ORuntimeResult(fieldValue, createProjectionFromDefinition(), resultCount, context);
        groupedResult.put(key, group);
      }
      return group;
    } finally {
      context.setVariable("projectionElapsed", projectionElapsed + (System.currentTimeMillis() - begin));
    }
  }

  protected void parseGroupBy() {
    parserRequiredKeyword(KEYWORD_BY);

    groupByFields = new ArrayList<String>();
    while (!parserIsEnded() && (groupByFields.size() == 0 || parserGetLastSeparator() == ',' || parserGetCurrentChar() == ',')) {
      final String fieldName = parserRequiredWord(false, "Field name expected");
      groupByFields.add(fieldName);
      parserSkipWhiteSpaces();
    }

    if (groupByFields.size() == 0) {
      throwParsingException("Group by field set was missed. Example: GROUP BY name, salary");
    }

    // AGGREGATE IT
    getProjectionGroup(null);
  }

  protected void parseOrderBy() {
    parserRequiredKeyword(KEYWORD_BY);

    String fieldOrdering = null;

    orderedFields = new ArrayList<OPair<String, String>>();
    while (!parserIsEnded() && (orderedFields.size() == 0 || parserGetLastSeparator() == ',' || parserGetCurrentChar() == ',')) {
      final String fieldName = parserRequiredWord(false, "Field name expected");

      parserOptionalWord(true);

      final String word = parserGetLastWord();

      if (word.length() == 0)
      // END CLAUSE: SET AS ASC BY DEFAULT
      {
        fieldOrdering = KEYWORD_ASC;
      } else if (word.equals(KEYWORD_LIMIT) || word.equals(KEYWORD_SKIP) || word.equals(KEYWORD_OFFSET)) {
        // NEXT CLAUSE: SET AS ASC BY DEFAULT
        fieldOrdering = KEYWORD_ASC;
        parserGoBack();
      } else {
        if (word.equals(KEYWORD_ASC)) {
          fieldOrdering = KEYWORD_ASC;
        } else if (word.equals(KEYWORD_DESC)) {
          fieldOrdering = KEYWORD_DESC;
        } else {
          throwParsingException("Ordering mode '" + word + "' not supported. Valid is 'ASC', 'DESC' or nothing ('ASC' by default)");
        }
      }

      orderedFields.add(new OPair<String, String>(fieldName, fieldOrdering));
      parserSkipWhiteSpaces();
    }

    if (orderedFields.size() == 0) {
      throwParsingException("Order by field set was missed. Example: ORDER BY name ASC, salary DESC");
    }
  }

  @Override
  protected void searchInClasses() {
    final OClass cls = parsedTarget.getTargetClasses().keySet().iterator().next();

    if (!searchForIndexes(cls)) {
      // CHECK FOR INVERSE ORDER
      final boolean browsingOrderAsc = !(orderedFields.size() == 1 && orderedFields.get(0).getKey().equalsIgnoreCase("@rid")
          && orderedFields
          .get(0).getValue().equalsIgnoreCase("DESC"));
      super.searchInClasses(browsingOrderAsc);
    }
  }

  protected int parseProjections() {
    if (!parserOptionalKeyword(KEYWORD_SELECT)) {
      return -1;
    }

    int upperBound = OStringSerializerHelper.getLowerIndexOf(parserTextUpperCase, parserGetCurrentPosition(), KEYWORD_FROM_2FIND,
        KEYWORD_LET_2FIND);
    if (upperBound == -1)
    // UP TO THE END
    {
      upperBound = parserText.length();
    }

    int lastRealPositionProjection = -1;

    int currPos = parserGetCurrentPosition();
    if (currPos == -1) {
      return -1;
    }

    final String projectionString = parserText.substring(currPos, upperBound);
    if (projectionString.trim().length() > 0) {
      // EXTRACT PROJECTIONS
      projections = new LinkedHashMap<String, Object>();
      projectionDefinition = new LinkedHashMap<String, String>();

      final List<String> items = OStringSerializerHelper.smartSplit(projectionString, ',');

      int endPos;
      for (String projectionItem : items) {
        String projection = OStringSerializerHelper.smartTrim(projectionItem.trim(), true, true);

        if (projectionDefinition == null) {
          throw new OCommandSQLParsingException("Projection not allowed with FLATTEN() and EXPAND() operators");
        }

        final List<String> words = OStringSerializerHelper.smartSplit(projection, ' ');

        String fieldName;
        if (words.size() > 1 && words.get(1).trim().equalsIgnoreCase(KEYWORD_AS)) {
          // FOUND AS, EXTRACT ALIAS
          if (words.size() < 3) {
            throw new OCommandSQLParsingException("Found 'AS' without alias");
          }

          fieldName = words.get(2).trim();

          if (projectionDefinition.containsKey(fieldName)) {
            throw new OCommandSQLParsingException("Field '" + fieldName
                + "' is duplicated in current SELECT, choose a different name");
          }

          projection = words.get(0).trim();

          if (words.size() > 3) {
            lastRealPositionProjection = projectionString.indexOf(words.get(3));
          } else {
            lastRealPositionProjection += projectionItem.length() + 1;
          }

        } else {
          // EXTRACT THE FIELD NAME WITHOUT FUNCTIONS AND/OR LINKS
          projection = words.get(0);
          fieldName = projection;

          lastRealPositionProjection = projectionString.indexOf(fieldName) + fieldName.length() + 1;

          if (fieldName.charAt(0) == '@') {
            fieldName = fieldName.substring(1);
          }

          endPos = extractProjectionNameSubstringEndPosition(fieldName);

          if (endPos > -1) {
            fieldName = fieldName.substring(0, endPos);
          }

          // FIND A UNIQUE NAME BY ADDING A COUNTER
          for (int fieldIndex = 2; projectionDefinition.containsKey(fieldName); ++fieldIndex) {
            fieldName += fieldIndex;
          }
        }

        String p = projection.toUpperCase(Locale.ENGLISH);
        if (p.startsWith("FLATTEN(") || p.startsWith("EXPAND(")) {
          if (p.startsWith("FLATTEN(")) {
            OLogManager.instance().debug(this, "FLATTEN() operator has been replaced by EXPAND()");
          }
          List<String> pars = OStringSerializerHelper.getParameters(projection);
          if (pars.size() != 1) {
            throw new OCommandSQLParsingException(
                "EXPAND/FLATTEN operators expects the field name as parameter. Example EXPAND( out )");
          }
          expandTarget = OSQLHelper.parseValue(this, pars.get(0).trim(), context);

          // BY PASS THIS AS PROJECTION BUT TREAT IT AS SPECIAL
          projectionDefinition = null;
          projections = null;

          if (groupedResult == null && expandTarget instanceof OSQLFunctionRuntime
              && ((OSQLFunctionRuntime) expandTarget).aggregateResults()) {
            getProjectionGroup(null);
          }

          continue;
        }

        fieldName = OStringSerializerHelper.getStringContent(fieldName);

        projectionDefinition.put(fieldName, projection);
      }

      if (projectionDefinition != null
          && (projectionDefinition.size() > 1 || !projectionDefinition.values().iterator().next().equals("*"))) {
        projections = createProjectionFromDefinition();

        for (Object p : projections.values()) {

          if (groupedResult == null && p instanceof OSQLFunctionRuntime && ((OSQLFunctionRuntime) p).aggregateResults()) {
            // AGGREGATE IT
            getProjectionGroup(null);
            break;
          }
        }

      } else {
        // TREATS SELECT * AS NO PROJECTION
        projectionDefinition = null;
        projections = null;
      }
    }

    if (upperBound < parserText.length() - 1) {
      parserSetCurrentPosition(upperBound);
    } else if (lastRealPositionProjection > -1) {
      parserMoveCurrentPosition(lastRealPositionProjection);
    } else {
      parserSetEndOfText();
    }

    return parserGetCurrentPosition();
  }

  protected Map<String, Object> createProjectionFromDefinition() {
    if (projectionDefinition == null) {
      return new LinkedHashMap<String, Object>();
    }

    final Map<String, Object> projections = new LinkedHashMap<String, Object>(projectionDefinition.size());
    for (Entry<String, String> p : projectionDefinition.entrySet()) {
      final Object projectionValue = OSQLHelper.parseValue(this, p.getValue(), context);
      projections.put(p.getKey(), projectionValue);
    }
    return projections;
  }

  protected int extractProjectionNameSubstringEndPosition(final String projection) {
    int endPos;
    final int pos1 = projection.indexOf('.');
    final int pos2 = projection.indexOf('(');
    final int pos3 = projection.indexOf('[');
    if (pos1 > -1 && pos2 == -1 && pos3 == -1) {
      endPos = pos1;
    } else if (pos2 > -1 && pos1 == -1 && pos3 == -1) {
      endPos = pos2;
    } else if (pos3 > -1 && pos1 == -1 && pos2 == -1) {
      endPos = pos3;
    } else if (pos1 > -1 && pos2 > -1 && pos3 == -1) {
      endPos = Math.min(pos1, pos2);
    } else if (pos2 > -1 && pos3 > -1 && pos1 == -1) {
      endPos = Math.min(pos2, pos3);
    } else if (pos1 > -1 && pos3 > -1 && pos2 == -1) {
      endPos = Math.min(pos1, pos3);
    } else if (pos1 > -1 && pos2 > -1 && pos3 > -1) {
      endPos = Math.min(pos1, pos2);
      endPos = Math.min(endPos, pos3);
    } else {
      endPos = -1;
    }
    return endPos;
  }

  /**
   * Parses the fetchplan keyword if found.
   */
  protected boolean parseFetchplan(final String w) throws OCommandSQLParsingException {
    if (!w.equals(KEYWORD_FETCHPLAN)) {
      return false;
    }

    parserSkipWhiteSpaces();
    int start = parserGetCurrentPosition();

    parserNextWord(true);
    int end = parserGetCurrentPosition();
    parserSkipWhiteSpaces();

    int position = parserGetCurrentPosition();
    while (!parserIsEnded()) {
      parserNextWord(true);

      final String word = OStringSerializerHelper.getStringContent(parserGetLastWord());
      if (!word.matches(".*:-?\\d+")) {
        break;
      }

      end = parserGetCurrentPosition();
      parserSkipWhiteSpaces();
      position = parserGetCurrentPosition();
    }

    parserSetCurrentPosition(position);

    if (end < 0) {
      fetchPlan = OStringSerializerHelper.getStringContent(parserText.substring(start));
    } else {
      fetchPlan = OStringSerializerHelper.getStringContent(parserText.substring(start, end));
    }

    request.setFetchPlan(fetchPlan);

    return true;
  }

  protected boolean optimizeExecution() {
    if (compiledFilter != null) {
      mergeRangeConditionsToBetweenOperators(compiledFilter);
    }

    if ((compiledFilter == null || (compiledFilter.getRootCondition() == null)) && groupByFields == null && projections != null
        && projections.size() == 1) {

      final long startOptimization = System.currentTimeMillis();
      try {

        final Map.Entry<String, Object> entry = projections.entrySet().iterator().next();

        if (entry.getValue() instanceof OSQLFunctionRuntime) {
          final OSQLFunctionRuntime rf = (OSQLFunctionRuntime) entry.getValue();
          if (rf.function instanceof OSQLFunctionCount && rf.configuredParameters.length == 1
              && "*".equals(rf.configuredParameters[0])) {

            boolean restrictedClasses = false;
            final OUser user = getDatabase().getUser();

            if (parsedTarget.getTargetClasses() != null
                && user.checkIfAllowed(ODatabaseSecurityResources.BYPASS_RESTRICTED, ORole.PERMISSION_READ) == null) {
              for (OClass cls : parsedTarget.getTargetClasses().keySet()) {
                if (cls.isSubClassOf(OSecurityShared.RESTRICTED_CLASSNAME)) {
                  restrictedClasses = true;
                  break;
                }
              }
<<<<<<< HEAD
            } else if (parsedTarget.getTargetIndex() != null) {
              count += getDatabase().getMetadata().getIndexManager().getIndex(parsedTarget.getTargetIndex()).getSize();
            } else {
              final Iterable<? extends OIdentifiable> recs = parsedTarget.getTargetRecords();
              if (recs != null) {
                if (recs instanceof Collection<?>) {
                  count += ((Collection<?>) recs).size();
                } else {
                  for (Object o : recs) {
                    count++;
=======
            }

            if (!restrictedClasses) {
              long count = 0;

              if (parsedTarget.getTargetClasses() != null) {
                final OClass cls = parsedTarget.getTargetClasses().keySet().iterator().next();
                count = cls.count();
              } else if (parsedTarget.getTargetClusters() != null) {
                for (String cluster : parsedTarget.getTargetClusters().keySet()) {
                  count += getDatabase().countClusterElements(cluster);
                }
              } else if (parsedTarget.getTargetIndex() != null) {
                count += getDatabase().getMetadata().getIndexManager().getIndex(parsedTarget.getTargetIndex()).getSize();
              } else {
                final Iterable<? extends OIdentifiable> recs = parsedTarget.getTargetRecords();
                if (recs != null) {
                  if (recs instanceof Collection<?>)
                    count += ((Collection<?>) recs).size();
                  else {
                    for (Object o : recs)
                      count++;
>>>>>>> 0ddf3348
                  }
                }

              }

              if (tempResult == null)
                tempResult = new ArrayList<OIdentifiable>();
              ((Collection<OIdentifiable>) tempResult).add(new ODocument().field(entry.getKey(), count));
              return true;
            }
<<<<<<< HEAD

            if (tempResult == null) {
              tempResult = new ArrayList<OIdentifiable>();
            }
            ((Collection<OIdentifiable>) tempResult).add(new ODocument().field(entry.getKey(), count));
            return true;
=======
>>>>>>> 0ddf3348
          }
        }

      } finally {
        context.setVariable("optimizationElapsed", (System.currentTimeMillis() - startOptimization));
      }
    }

    return false;
  }

  private void mergeRangeConditionsToBetweenOperators(OSQLFilter filter) {
    OSQLFilterCondition condition = filter.getRootCondition();

    OSQLFilterCondition newCondition = convertToBetweenClause(condition);
    if (newCondition != null) {
      filter.setRootCondition(newCondition);
      metricRecorder.recordRangeQueryConvertedInBetween();
      return;
    }

    mergeRangeConditionsToBetweenOperators(condition);
  }

  private void mergeRangeConditionsToBetweenOperators(OSQLFilterCondition condition) {
    if (condition == null) {
      return;
    }

    OSQLFilterCondition newCondition;

    if (condition.getLeft() instanceof OSQLFilterCondition) {
      OSQLFilterCondition leftCondition = (OSQLFilterCondition) condition.getLeft();
      newCondition = convertToBetweenClause(leftCondition);

      if (newCondition != null) {
        condition.setLeft(newCondition);
        metricRecorder.recordRangeQueryConvertedInBetween();
      } else {
        mergeRangeConditionsToBetweenOperators(leftCondition);
      }
    }

    if (condition.getRight() instanceof OSQLFilterCondition) {
      OSQLFilterCondition rightCondition = (OSQLFilterCondition) condition.getRight();

      newCondition = convertToBetweenClause(rightCondition);
      if (newCondition != null) {
        condition.setRight(newCondition);
        metricRecorder.recordRangeQueryConvertedInBetween();
      } else {
        mergeRangeConditionsToBetweenOperators(rightCondition);
      }
    }
  }

  private OSQLFilterCondition convertToBetweenClause(OSQLFilterCondition condition) {
    if (condition == null) {
      return null;
    }

    final Object right = condition.getRight();
    final Object left = condition.getLeft();

    final OQueryOperator operator = condition.getOperator();
    if (!(operator instanceof OQueryOperatorAnd)) {
      return null;
    }

    if (!(right instanceof OSQLFilterCondition)) {
      return null;
    }

    if (!(left instanceof OSQLFilterCondition)) {
      return null;
    }

    String rightField;

    final OSQLFilterCondition rightCondition = (OSQLFilterCondition) right;
    final OSQLFilterCondition leftCondition = (OSQLFilterCondition) left;

    if (rightCondition.getLeft() instanceof OSQLFilterItemField && rightCondition.getRight() instanceof OSQLFilterItemField) {
      return null;
    }

    if (!(rightCondition.getLeft() instanceof OSQLFilterItemField) && !(rightCondition.getRight() instanceof OSQLFilterItemField)) {
      return null;
    }

    if (leftCondition.getLeft() instanceof OSQLFilterItemField && leftCondition.getRight() instanceof OSQLFilterItemField) {
      return null;
    }

    if (!(leftCondition.getLeft() instanceof OSQLFilterItemField) && !(leftCondition.getRight() instanceof OSQLFilterItemField)) {
      return null;
    }

    final List<Object> betweenBoundaries = new ArrayList<Object>();

    if (rightCondition.getLeft() instanceof OSQLFilterItemField) {
      OSQLFilterItemField itemField = (OSQLFilterItemField) rightCondition.getLeft();
      if (!itemField.isFieldChain()) {
        return null;
      }

      if (itemField.getFieldChain().getItemCount() > 1) {
        return null;
      }

      rightField = itemField.getRoot();
      betweenBoundaries.add(rightCondition.getRight());
    } else if (rightCondition.getRight() instanceof OSQLFilterItemField) {
      OSQLFilterItemField itemField = (OSQLFilterItemField) rightCondition.getRight();
      if (!itemField.isFieldChain()) {
        return null;
      }

      if (itemField.getFieldChain().getItemCount() > 1) {
        return null;
      }

      rightField = itemField.getRoot();
      betweenBoundaries.add(rightCondition.getLeft());
    } else {
      return null;
    }

    betweenBoundaries.add("and");

    String leftField;
    if (leftCondition.getLeft() instanceof OSQLFilterItemField) {
      OSQLFilterItemField itemField = (OSQLFilterItemField) leftCondition.getLeft();
      if (!itemField.isFieldChain()) {
        return null;
      }

      if (itemField.getFieldChain().getItemCount() > 1) {
        return null;
      }

      leftField = itemField.getRoot();
      betweenBoundaries.add(leftCondition.getRight());
    } else if (leftCondition.getRight() instanceof OSQLFilterItemField) {
      OSQLFilterItemField itemField = (OSQLFilterItemField) leftCondition.getRight();
      if (!itemField.isFieldChain()) {
        return null;
      }

      if (itemField.getFieldChain().getItemCount() > 1) {
        return null;
      }

      leftField = itemField.getRoot();
      betweenBoundaries.add(leftCondition.getLeft());
    } else {
      return null;
    }

    if (!leftField.equalsIgnoreCase(rightField)) {
      return null;
    }

    final OQueryOperator rightOperator = ((OSQLFilterCondition) right).getOperator();
    final OQueryOperator leftOperator = ((OSQLFilterCondition) left).getOperator();

    if ((rightOperator instanceof OQueryOperatorMajor || rightOperator instanceof OQueryOperatorMajorEquals)
        && (leftOperator instanceof OQueryOperatorMinor || leftOperator instanceof OQueryOperatorMinorEquals)) {

      final OQueryOperatorBetween between = new OQueryOperatorBetween();

      if (rightOperator instanceof OQueryOperatorMajor) {
        between.setLeftInclusive(false);
      }

      if (leftOperator instanceof OQueryOperatorMinor) {
        between.setRightInclusive(false);
      }

      return new OSQLFilterCondition(new OSQLFilterItemField(this, leftField), between, betweenBoundaries.toArray());
    }

    if ((leftOperator instanceof OQueryOperatorMajor || leftOperator instanceof OQueryOperatorMajorEquals)
        && (rightOperator instanceof OQueryOperatorMinor || rightOperator instanceof OQueryOperatorMinorEquals)) {
      final OQueryOperatorBetween between = new OQueryOperatorBetween();

      if (leftOperator instanceof OQueryOperatorMajor) {
        between.setLeftInclusive(false);
      }

      if (rightOperator instanceof OQueryOperatorMinor) {
        between.setRightInclusive(false);
      }

      Collections.reverse(betweenBoundaries);

      return new OSQLFilterCondition(new OSQLFilterItemField(this, leftField), between, betweenBoundaries.toArray());

    }

    return null;
  }

  private void initContext() {
    if (context == null) {
      context = new OBasicCommandContext();
    }

    metricRecorder.setContext(context);
  }

  private void fetchFromTarget(Iterator<? extends OIdentifiable> iTarget) {
    final long startFetching = System.currentTimeMillis();
    try {

      if (parallel) {
        parallelExec(iTarget);
      } else
      // BROWSE; UNMARSHALL AND FILTER ALL THE RECORDS ON CURRENT THREAD
      {
        while (iTarget.hasNext()) {
          final OIdentifiable next = iTarget.next();
          if (next == null) {
            break;
          }
          ORID identity = next.getIdentity();

          if (this.foundResults.contains(identity)) {
            continue;
          }
          if (!identity.toString().equals("#-1:-1")) {
            this.foundResults.add(identity);
          }

          if (!executeSearchRecord(next)) {
            break;
          }
        }
      }

    } finally {
      context.setVariable("fetchingFromTargetElapsed", (System.currentTimeMillis() - startFetching));
    }
  }

  private boolean parseParallel(String w) {
    return w.equals(KEYWORD_PARALLEL);
  }

  private void parallelExec(final Iterator<? extends OIdentifiable> iTarget) {
    final OResultSet result = (OResultSet) getResult();

    // BROWSE ALL THE RECORDS ON CURRENT THREAD BUT DELEGATE UNMARSHALLING AND FILTER TO A THREAD POOL
    final ODatabaseRecordInternal db = getDatabase();

    if (limit > -1) {
      if (result != null) {
        result.setLimit(limit);
      }
    }

    final int cores = Runtime.getRuntime().availableProcessors();
    OLogManager.instance().debug(this, "Parallel query against %d threads", cores);

    final ThreadPoolExecutor workers = Orient.instance().getWorkers();

    executing = true;
    final List<Future<?>> jobs = new ArrayList<Future<?>>();

    // BROWSE ALL THE RECORDS AND PUT THE RECORD INTO THE QUEUE
    while (executing && iTarget.hasNext()) {
      final OIdentifiable next = iTarget.next();

      if (next == null) {
        break;
      }

      final Runnable job = new Runnable() {
        @Override
        public void run() {
          ODatabaseRecordThreadLocal.INSTANCE.set(db);

          if (!executeSearchRecord(next)) {
            executing = false;
          }
        }
      };

      jobs.add(workers.submit(job));
    }

    if (OLogManager.instance().isDebugEnabled()) {
      OLogManager.instance()
          .debug(this, "Parallel query '%s' split in %d jobs, waiting for completion...", parserText, jobs.size());
    }

    int processed = 0;
    int total = jobs.size();
    try {
      for (Future<?> j : jobs) {
        j.get();
        processed++;

        if (OLogManager.instance().isDebugEnabled()) {
          if (processed % (total / 10) == 0) {
            OLogManager.instance().debug(this, "Executed parallel query %d/%d", processed, total);
          }
        }
      }
    } catch (Exception e) {
      OLogManager.instance().error(this, "Error on executing parallel query: %s", e, parserText);
    }

    if (OLogManager.instance().isDebugEnabled()) {
      OLogManager.instance().debug(this, "Parallel query '%s' completed", parserText);
    }
  }

  private int getQueryFetchLimit() {
    final int sqlLimit;
    final int requestLimit;

    if (limit > -1) {
      sqlLimit = limit;
    } else {
      sqlLimit = -1;
    }

    if (request.getLimit() > -1) {
      requestLimit = request.getLimit();
    } else {
      requestLimit = -1;
    }

    if (sqlLimit == -1) {
      return requestLimit;
    }

    if (requestLimit == -1) {
      return sqlLimit;
    }

    return Math.min(sqlLimit, requestLimit);
  }

  @SuppressWarnings("rawtypes")
  private boolean searchForIndexes(final OClass iSchemaClass) {
    this.foundResults.clear();
    final ODatabaseRecord database = getDatabase();
    database.checkSecurity(ODatabaseSecurityResources.CLASS, ORole.PERMISSION_READ, iSchemaClass.getName().toLowerCase());

    // fetch all possible variants of subqueries that can be used in indexes.
    if (compiledFilter == null) {
      if (orderedFields.size() == 0) {
        return false;
      } else {
        return optimizeSort(iSchemaClass);
      }
    }


    //the main condition is a set of sub-conditions separated by OR operators
    final List<List<OIndexSearchResult>> conditionHierarchy = filterAnalyzer.analyzeMainCondition(compiledFilter.getRootCondition(),
        iSchemaClass, context);

    List<OIndexCursor> cursors = new ArrayList<OIndexCursor>();

    boolean indexIsUsedInOrderBy = false;
    List<IndexUsageLog> indexUseAttempts = new ArrayList<IndexUsageLog>();
    try {

      OIndexSearchResult lastSearchResult = null;
      for (List<OIndexSearchResult> indexSearchResults : conditionHierarchy) {
        // go through all variants to choose which one can be used for index search.
        boolean indexUsed = false;
        for (final OIndexSearchResult searchResult : indexSearchResults) {
          lastSearchResult = searchResult;
          final List<OIndex<?>> involvedIndexes = filterAnalyzer.getInvolvedIndexes(iSchemaClass, searchResult);

          Collections.sort(involvedIndexes, new IndexComparator());

          // go through all possible index for given set of fields.
          for (final OIndex index : involvedIndexes) {
            if (index.isRebuiding()) {
              continue;
            }

            final OIndexDefinition indexDefinition = index.getDefinition();

            if (searchResult.containsNullValues && indexDefinition.isNullValuesIgnored()) {
              continue;
            }

            final OQueryOperator operator = searchResult.lastOperator;

            // we need to test that last field in query subset and field in index that has the same position
            // are equals.
            if (!OIndexSearchResult.isIndexEqualityOperator(operator)) {
              final String lastFiled = searchResult.lastField.getItemName(searchResult.lastField.getItemCount() - 1);
              final String relatedIndexField = indexDefinition.getFields().get(searchResult.fieldValuePairs.size());
              if (!lastFiled.equals(relatedIndexField)) {
                continue;
              }
            }

            final int searchResultFieldsCount = searchResult.fields().size();
            final List<Object> keyParams = new ArrayList<Object>(searchResultFieldsCount);
            // We get only subset contained in processed sub query.
            for (final String fieldName : indexDefinition.getFields().subList(0, searchResultFieldsCount)) {
              final Object fieldValue = searchResult.fieldValuePairs.get(fieldName);
              if (fieldValue instanceof OSQLQuery<?>) {
                return false;
              }

              if (fieldValue != null) {
                keyParams.add(fieldValue);
              } else {
                if (searchResult.lastValue instanceof OSQLQuery<?>) {
                  return false;
                }

                keyParams.add(searchResult.lastValue);
              }
            }

            metricRecorder.recordInvolvedIndexesMetric(index);

            OIndexCursor cursor;
            indexIsUsedInOrderBy = orderByOptimizer.canBeUsedByOrderBy(index, orderedFields)
                && !(index.getInternal() instanceof OChainedIndexProxy);
            try {
              boolean ascSortOrder = !indexIsUsedInOrderBy || orderedFields.get(0).getValue().equals(KEYWORD_ASC);

              if (indexIsUsedInOrderBy) {
                fullySortedByIndex = indexDefinition.getFields().size() >= orderedFields.size() && conditionHierarchy.size() == 1;
              }

              context.setVariable("$limit", limit);

              cursor = operator.executeIndexQuery(context, index, keyParams, ascSortOrder);

            } catch (OIndexEngineException e) {
              throw e;
            } catch (Exception e) {
              OLogManager
                  .instance()
                  .error(
                      this,
                      "Error on using index %s in query '%s'. Probably you need to rebuild indexes. Now executing query using cluster scan",
                      e, index.getName(), request != null && request.getText() != null ? request.getText() : "");

              fullySortedByIndex = false;
              cursors.clear();
              return false;
            }

            if (cursor == null) {
              continue;
            }
            cursors.add(cursor);
            indexUseAttempts.add(new IndexUsageLog(index, keyParams, indexDefinition));
            indexUsed = true;
            break;
          }
          if (indexUsed) {
            break;
          }
        }
        if (!indexUsed) {
          return false;
        }
      }

      if (cursors.size() == 0 || lastSearchResult == null) {
        return false;
      }
      if (cursors.size() == 1 && canOptimize(conditionHierarchy)) {
        filterOptimizer.optimize(compiledFilter, lastSearchResult);
      }
      for (OIndexCursor cursor : cursors) {
        fetchValuesFromIndexCursor(cursor);
      }

      metricRecorder.recordOrderByOptimizationMetric(indexIsUsedInOrderBy, this.fullySortedByIndex);

      indexUseAttempts.clear();
      return true;
    } finally {
      for(IndexUsageLog wastedIndexUsage:indexUseAttempts){
        revertProfiler(context, wastedIndexUsage.index, wastedIndexUsage.keyParams, wastedIndexUsage.indexDefinition);
      }
    }
  }

  protected void revertProfiler(final OCommandContext iContext, final OIndex<?> index, final List<Object> keyParams,
      final OIndexDefinition indexDefinition) {
    if (iContext.isRecordingMetrics()) {
      iContext.updateMetric("compositeIndexUsed", -1);
    }

    final OProfilerMBean profiler = Orient.instance().getProfiler();
    if (profiler.isRecording()) {
      profiler.updateCounter(profiler.getDatabaseMetric(index.getDatabaseName(), "query.indexUsed"), "Used index in query", -1);

      int params = indexDefinition.getParamCount();
      if (params > 1) {
        final String profiler_prefix = profiler.getDatabaseMetric(index.getDatabaseName(), "query.compositeIndexUsed");

        profiler.updateCounter(profiler_prefix, "Used composite index in query", -1);
        profiler.updateCounter(profiler_prefix + "." + params, "Used composite index in query with " + params + " params", -1);
        profiler.updateCounter(profiler_prefix + "." + params + '.' + keyParams.size(), "Used composite index in query with "
            + params + " params and " + keyParams.size() + " keys", -1);
      }
    }
  }

  private boolean canOptimize(List<List<OIndexSearchResult>> conditionHierarchy) {
    if (conditionHierarchy.size() > 1) {
      return false;
    }
    for (List<OIndexSearchResult> subCoditions : conditionHierarchy) {
      if (subCoditions.size() > 1) {
        return false;
      }
    }
    return true;
  }

  /**
   * Use index to order documents by provided fields.
   *
   * @param iSchemaClass where search for indexes for optimization.
   * @return true if execution was optimized
   */
  private boolean optimizeSort(OClass iSchemaClass) {
    final List<String> fieldNames = new ArrayList<String>();

    for (OPair<String, String> pair : orderedFields) {
      fieldNames.add(pair.getKey());
    }

    final Set<OIndex<?>> indexes = iSchemaClass.getInvolvedIndexes(fieldNames);

    for (OIndex<?> index : indexes) {
      if (orderByOptimizer.canBeUsedByOrderBy(index, orderedFields)) {
        final boolean ascSortOrder = orderedFields.get(0).getValue().equals(KEYWORD_ASC);

        final Object key;
        if (ascSortOrder) {
          key = index.getFirstKey();
        } else {
          key = index.getLastKey();
        }

        if (key == null) {
          return false;
        }

        fullySortedByIndex = true;

        if (context.isRecordingMetrics()) {
          context.setVariable("indexIsUsedInOrderBy", true);
          context.setVariable("fullySortedByIndex", fullySortedByIndex);

          Set<String> idxNames = (Set<String>) context.getVariable("involvedIndexes");
          if (idxNames == null) {
            idxNames = new HashSet<String>();
            context.setVariable("involvedIndexes", idxNames);
          }

          idxNames.add(index.getName());
        }

        final OIndexCursor cursor;
        if (ascSortOrder) {
          cursor = index.iterateEntriesMajor(key, true, true);
        } else {
          cursor = index.iterateEntriesMinor(key, true, false);
        }
        fetchValuesFromIndexCursor(cursor);

        return true;
      }
    }

    metricRecorder.recordOrderByOptimizationMetric(false, this.fullySortedByIndex);
    return false;
  }

  private void fetchValuesFromIndexCursor(final OIndexCursor cursor) {
    int needsToFetch;
    if (fetchLimit > 0) {
      needsToFetch = fetchLimit + skip;
    } else {
      needsToFetch = -1;
    }

    cursor.setPrefetchSize(needsToFetch);
    fetchFromTarget(cursor);
  }

  private void fetchEntriesFromIndexCursor(final OIndexCursor cursor) {
    int needsToFetch;
    if (fetchLimit > 0) {
      needsToFetch = fetchLimit + skip;
    } else {
      needsToFetch = -1;
    }

    cursor.setPrefetchSize(needsToFetch);

    Entry<Object, OIdentifiable> entryRecord = cursor.nextEntry();
    if (needsToFetch > 0) {
      needsToFetch--;
    }

    while (entryRecord != null) {
      final ODocument doc = new ODocument().setOrdered(true);
      doc.field("key", entryRecord.getKey());
      doc.field("rid", entryRecord.getValue().getIdentity());
      ORecordInternal.unsetDirty(doc);

      if (!handleResult(doc))
      // LIMIT REACHED
      {
        break;
      }

      if (needsToFetch > 0) {
        needsToFetch--;
        cursor.setPrefetchSize(needsToFetch);
      }

      entryRecord = cursor.nextEntry();
    }
  }

  private void applyOrderBy() {
    if (orderedFields.isEmpty() || fullySortedByIndex) {
      return;
    }

    final long startOrderBy = System.currentTimeMillis();
    try {

      if (tempResult instanceof OMultiCollectionIterator) {
        final List<OIdentifiable> list = new ArrayList<OIdentifiable>();
        for (OIdentifiable o : tempResult) {
          list.add(o);
        }
        tempResult = list;
      }

      ODocumentHelper.sort((List<? extends OIdentifiable>) tempResult, orderedFields, context);
      orderedFields.clear();

    } finally {
      metricRecorder.orderByElapsed(startOrderBy);
    }
  }

  /**
   * Extract the content of collections and/or links and put it as result
   */
  private void applyExpand() {
    if (expandTarget == null) {
      return;
    }

    final long startExpand = System.currentTimeMillis();
    try {

      if (tempResult == null) {
        tempResult = new ArrayList<OIdentifiable>();
        if (expandTarget instanceof OSQLFilterItemVariable) {
          Object r = ((OSQLFilterItemVariable) expandTarget).getValue(null, null, context);
          if (r != null) {
            if (r instanceof OIdentifiable) {
              ((Collection<OIdentifiable>) tempResult).add((OIdentifiable) r);
            } else if (OMultiValue.isMultiValue(r)) {
              for (Object o : OMultiValue.getMultiValueIterable(r)) {
                ((Collection<OIdentifiable>) tempResult).add((OIdentifiable) o);
              }
            }
          }
        }
      } else {
        final OMultiCollectionIterator<OIdentifiable> finalResult = new OMultiCollectionIterator<OIdentifiable>();
        finalResult.setLimit(limit);
        for (OIdentifiable id : tempResult) {
          final Object fieldValue;
          if (expandTarget instanceof OSQLFilterItem) {
            fieldValue = ((OSQLFilterItem) expandTarget).getValue(id.getRecord(), null, context);
          } else if (expandTarget instanceof OSQLFunctionRuntime) {
            fieldValue = ((OSQLFunctionRuntime) expandTarget).getResult();
          } else {
            fieldValue = expandTarget.toString();
          }

          if (fieldValue != null) {
            if (fieldValue instanceof Collection<?> || fieldValue.getClass().isArray() || fieldValue instanceof Iterator<?>
                || fieldValue instanceof OIdentifiable || fieldValue instanceof ORidBag) {
              finalResult.add(fieldValue);
            } else if (fieldValue instanceof Map<?, ?>) {
              finalResult.add(((Map<?, OIdentifiable>) fieldValue).values());
            }
          }
        }
        tempResult = finalResult;
      }
    } finally {
      context.setVariable("expandElapsed", (System.currentTimeMillis() - startExpand));
    }

  }

  private void searchInIndex() {
    final OIndex<Object> index = (OIndex<Object>) getDatabase().getMetadata().getIndexManager()
        .getIndex(parsedTarget.getTargetIndex());

    if (index == null) {
      throw new OCommandExecutionException("Target index '" + parsedTarget.getTargetIndex() + "' not found");
    }

    boolean ascOrder = true;
    if (!orderedFields.isEmpty()) {
      if (orderedFields.size() != 1) {
        throw new OCommandExecutionException("Index can be ordered only by key field");
      }

      final String fieldName = orderedFields.get(0).getKey();
      if (!fieldName.equalsIgnoreCase("key")) {
        throw new OCommandExecutionException("Index can be ordered only by key field");
      }

      final String order = orderedFields.get(0).getValue();
      ascOrder = order.equalsIgnoreCase(KEYWORD_ASC);
    }

    // nothing was added yet, so index definition for manual index was not calculated
    if (index.getDefinition() == null) {
      return;
    }

    if (compiledFilter != null && compiledFilter.getRootCondition() != null) {
      if (!"KEY".equalsIgnoreCase(compiledFilter.getRootCondition().getLeft().toString())) {
        throw new OCommandExecutionException("'Key' field is required for queries against indexes");
      }

      final OQueryOperator indexOperator = compiledFilter.getRootCondition().getOperator();

      if (indexOperator instanceof OQueryOperatorBetween) {
        final Object[] values = (Object[]) compiledFilter.getRootCondition().getRight();

        final OIndexCursor cursor = index.iterateEntriesBetween(getIndexKey(index.getDefinition(), values[0], context), true,
            getIndexKey(index.getDefinition(), values[2], context), true, ascOrder);
        fetchEntriesFromIndexCursor(cursor);
      } else if (indexOperator instanceof OQueryOperatorMajor) {
        final Object value = compiledFilter.getRootCondition().getRight();

        final OIndexCursor cursor = index.iterateEntriesMajor(getIndexKey(index.getDefinition(), value, context), false, ascOrder);
        fetchEntriesFromIndexCursor(cursor);
      } else if (indexOperator instanceof OQueryOperatorMajorEquals) {
        final Object value = compiledFilter.getRootCondition().getRight();
        final OIndexCursor cursor = index.iterateEntriesMajor(getIndexKey(index.getDefinition(), value, context), true, ascOrder);
        fetchEntriesFromIndexCursor(cursor);

      } else if (indexOperator instanceof OQueryOperatorMinor) {
        final Object value = compiledFilter.getRootCondition().getRight();

        OIndexCursor cursor = index.iterateEntriesMinor(getIndexKey(index.getDefinition(), value, context), false, ascOrder);
        fetchEntriesFromIndexCursor(cursor);
      } else if (indexOperator instanceof OQueryOperatorMinorEquals) {
        final Object value = compiledFilter.getRootCondition().getRight();

        OIndexCursor cursor = index.iterateEntriesMinor(getIndexKey(index.getDefinition(), value, context), true, ascOrder);
        fetchEntriesFromIndexCursor(cursor);
      } else if (indexOperator instanceof OQueryOperatorIn) {
        final List<Object> origValues = (List<Object>) compiledFilter.getRootCondition().getRight();
        final List<Object> values = new ArrayList<Object>(origValues.size());
        for (Object val : origValues) {
          if (index.getDefinition() instanceof OCompositeIndexDefinition) {
            throw new OCommandExecutionException("Operator IN not supported yet.");
          }

          val = getIndexKey(index.getDefinition(), val, context);
          values.add(val);
        }

        OIndexCursor cursor = index.iterateEntries(values, true);
        fetchEntriesFromIndexCursor(cursor);
      } else {
        final Object right = compiledFilter.getRootCondition().getRight();
        Object keyValue = getIndexKey(index.getDefinition(), right, context);
        if (keyValue == null) {
          return;
        }

        final Object res;
        if (index.getDefinition().getParamCount() == 1) {
          // CONVERT BEFORE SEARCH IF NEEDED
          final OType type = index.getDefinition().getTypes()[0];
          keyValue = OType.convert(keyValue, type.getDefaultJavaType());

          res = index.get(keyValue);
        } else {
          final Object secondKey = getIndexKey(index.getDefinition(), right, context);
          if (keyValue instanceof OCompositeKey && secondKey instanceof OCompositeKey
              && ((OCompositeKey) keyValue).getKeys().size() == index.getDefinition().getParamCount()
              && ((OCompositeKey) secondKey).getKeys().size() == index.getDefinition().getParamCount()) {
            res = index.get(keyValue);
          } else {
            OIndexCursor cursor = index.iterateEntriesBetween(keyValue, true, secondKey, true, true);
            fetchEntriesFromIndexCursor(cursor);
            return;
          }

        }

        if (res != null) {
          if (res instanceof Collection<?>) {
            // MULTI VALUES INDEX
            for (final OIdentifiable r : (Collection<OIdentifiable>) res) {
              if (!handleResult(createIndexEntryAsDocument(keyValue, r.getIdentity())))
              // LIMIT REACHED
              {
                break;
              }
            }
          } else {
            // SINGLE VALUE INDEX
            handleResult(createIndexEntryAsDocument(keyValue, ((OIdentifiable) res).getIdentity()));
          }
        }
      }

    } else {
      if (isIndexSizeQuery()) {
        getProjectionGroup(null).applyValue(projections.keySet().iterator().next(), index.getSize());
        return;
      }

      if (isIndexKeySizeQuery()) {
        getProjectionGroup(null).applyValue(projections.keySet().iterator().next(), index.getKeySize());
        return;
      }

      final OIndexInternal<?> indexInternal = index.getInternal();
      if (indexInternal instanceof OSharedResource) {
        ((OSharedResource) indexInternal).acquireExclusiveLock();
      }

      try {
        // ADD ALL THE ITEMS AS RESULT
        if (ascOrder) {
          final Object firstKey = index.getFirstKey();
          if (firstKey == null) {
            return;
          }

          final OIndexCursor cursor = index.iterateEntriesMajor(firstKey, true, true);
          fetchEntriesFromIndexCursor(cursor);
        } else {
          final Object lastKey = index.getLastKey();
          if (lastKey == null) {
            return;
          }

          final OIndexCursor cursor = index.iterateEntriesMinor(lastKey, true, false);
          fetchEntriesFromIndexCursor(cursor);
        }
      } finally {
        if (indexInternal instanceof OSharedResource) {
          ((OSharedResource) indexInternal).releaseExclusiveLock();
        }
      }
    }
  }

  private boolean isIndexSizeQuery() {
    if (!(groupedResult != null && projections.entrySet().size() == 1)) {
      return false;
    }

    final Object projection = projections.values().iterator().next();
    if (!(projection instanceof OSQLFunctionRuntime)) {
      return false;
    }

    final OSQLFunctionRuntime f = (OSQLFunctionRuntime) projection;
    return f.getRoot().equals(OSQLFunctionCount.NAME)
        && ((f.configuredParameters == null || f.configuredParameters.length == 0) || (f.configuredParameters.length == 1
        && f.configuredParameters[0]
        .equals("*")));
  }

  private boolean isIndexKeySizeQuery() {
    if (!(groupedResult != null && projections.entrySet().size() == 1)) {
      return false;
    }

    final Object projection = projections.values().iterator().next();
    if (!(projection instanceof OSQLFunctionRuntime)) {
      return false;
    }

    final OSQLFunctionRuntime f = (OSQLFunctionRuntime) projection;
    if (!f.getRoot().equals(OSQLFunctionCount.NAME)) {
      return false;
    }

    if (!(f.configuredParameters != null && f.configuredParameters.length == 1
        && f.configuredParameters[0] instanceof OSQLFunctionRuntime)) {
      return false;
    }

    final OSQLFunctionRuntime fConfigured = (OSQLFunctionRuntime) f.configuredParameters[0];
    if (!fConfigured.getRoot().equals(OSQLFunctionDistinct.NAME)) {
      return false;
    }

    if (!(fConfigured.configuredParameters != null && fConfigured.configuredParameters.length == 1
        && fConfigured.configuredParameters[0] instanceof OSQLFilterItemField)) {
      return false;
    }

    final OSQLFilterItemField field = (OSQLFilterItemField) fConfigured.configuredParameters[0];
    return field.getRoot().equals("key");
  }

  private void handleNoTarget() {
    if (parsedTarget == null && expandTarget == null)
    // ONLY LET, APPLY TO THEM
    {
      addResult(ORuntimeResult.createProjectionDocument(resultCount));
    }
  }

  private void handleGroupBy() {
    if (groupedResult != null && tempResult == null) {

      final long startGroupBy = System.currentTimeMillis();
      try {

        tempResult = new ArrayList<OIdentifiable>();

        for (Entry<Object, ORuntimeResult> g : groupedResult.entrySet()) {
          if (g.getKey() != null || (groupedResult.size() == 1 && groupByFields == null)) {
            final ODocument doc = g.getValue().getResult();
            if (doc != null && !doc.isEmpty()) {
              ((List<OIdentifiable>) tempResult).add(doc);
            }
          }
        }

      } finally {
        context.setVariable("groupByElapsed", (System.currentTimeMillis() - startGroupBy));
      }
    }
  }
}
<|MERGE_RESOLUTION|>--- conflicted
+++ resolved
@@ -1,1987 +1,1965 @@
-/*
- *
- *  *  Copyright 2014 Orient Technologies LTD (info(at)orientechnologies.com)
- *  *
- *  *  Licensed under the Apache License, Version 2.0 (the "License");
- *  *  you may not use this file except in compliance with the License.
- *  *  You may obtain a copy of the License at
- *  *
- *  *       http://www.apache.org/licenses/LICENSE-2.0
- *  *
- *  *  Unless required by applicable law or agreed to in writing, software
- *  *  distributed under the License is distributed on an "AS IS" BASIS,
- *  *  WITHOUT WARRANTIES OR CONDITIONS OF ANY KIND, either express or implied.
- *  *  See the License for the specific language governing permissions and
- *  *  limitations under the License.
- *  *
- *  * For more information: http://www.orientechnologies.com
- *
- */
-package com.orientechnologies.orient.core.sql;
-
-import com.orientechnologies.common.collection.OMultiCollectionIterator;
-import com.orientechnologies.common.collection.OMultiValue;
-import com.orientechnologies.common.concur.resource.OSharedResource;
-import com.orientechnologies.common.log.OLogManager;
-import com.orientechnologies.common.profiler.OProfilerMBean;
-import com.orientechnologies.common.util.OPair;
-import com.orientechnologies.orient.core.Orient;
-import com.orientechnologies.orient.core.command.OBasicCommandContext;
-import com.orientechnologies.orient.core.command.OCommandContext;
-import com.orientechnologies.orient.core.command.OCommandRequest;
-import com.orientechnologies.orient.core.db.ODatabaseRecordThreadLocal;
-import com.orientechnologies.orient.core.db.record.ODatabaseRecord;
-import com.orientechnologies.orient.core.db.record.ODatabaseRecordInternal;
-import com.orientechnologies.orient.core.db.record.OIdentifiable;
-import com.orientechnologies.orient.core.db.record.ridbag.ORidBag;
-import com.orientechnologies.orient.core.exception.OCommandExecutionException;
-import com.orientechnologies.orient.core.exception.OQueryParsingException;
-import com.orientechnologies.orient.core.id.OContextualRecordId;
-import com.orientechnologies.orient.core.id.ORID;
-import com.orientechnologies.orient.core.index.*;
-import com.orientechnologies.orient.core.metadata.schema.OClass;
-import com.orientechnologies.orient.core.metadata.schema.OType;
-import com.orientechnologies.orient.core.metadata.security.ODatabaseSecurityResources;
-import com.orientechnologies.orient.core.metadata.security.ORole;
-import com.orientechnologies.orient.core.metadata.security.OSecurityShared;
-import com.orientechnologies.orient.core.metadata.security.OUser;
-import com.orientechnologies.orient.core.record.ORecord;
-import com.orientechnologies.orient.core.record.ORecordInternal;
-import com.orientechnologies.orient.core.record.impl.ODocument;
-import com.orientechnologies.orient.core.record.impl.ODocumentHelper;
-import com.orientechnologies.orient.core.serialization.serializer.OStringSerializerHelper;
-import com.orientechnologies.orient.core.sql.filter.*;
-import com.orientechnologies.orient.core.sql.functions.OSQLFunctionRuntime;
-import com.orientechnologies.orient.core.sql.functions.coll.OSQLFunctionDistinct;
-import com.orientechnologies.orient.core.sql.functions.misc.OSQLFunctionCount;
-import com.orientechnologies.orient.core.sql.operator.*;
-import com.orientechnologies.orient.core.sql.query.OResultSet;
-import com.orientechnologies.orient.core.sql.query.OSQLQuery;
-import com.orientechnologies.orient.core.storage.OStorage;
-
-import java.util.*;
-import java.util.Map.Entry;
-import java.util.concurrent.Future;
-import java.util.concurrent.ThreadPoolExecutor;
-import java.util.concurrent.locks.Lock;
-import java.util.concurrent.locks.ReentrantLock;
-
-/**
- * Executes the SQL SELECT statement. the parse() method compiles the query and builds the meta information needed by the execute().
- * If the query contains the ORDER BY clause, the results are temporary collected internally, then ordered and finally returned all
- * together to the listener.
- *
- * @author Luca Garulli
- */
-@SuppressWarnings("unchecked")
-public class OCommandExecutorSQLSelect extends OCommandExecutorSQLResultsetAbstract {
-  public static final  String                      KEYWORD_SELECT       = "SELECT";
-  public static final  String                      KEYWORD_ASC          = "ASC";
-  public static final  String                      KEYWORD_DESC         = "DESC";
-  public static final  String                      KEYWORD_ORDER        = "ORDER";
-  public static final  String                      KEYWORD_BY           = "BY";
-  public static final  String                      KEYWORD_GROUP        = "GROUP";
-  public static final  String                      KEYWORD_FETCHPLAN    = "FETCHPLAN";
-  private static final String                      KEYWORD_AS           = "AS";
-  private static final String                      KEYWORD_PARALLEL     = "PARALLEL";
-  private final        OOrderByOptimizer           orderByOptimizer     = new OOrderByOptimizer();
-  private final        OMetricRecorder             metricRecorder       = new OMetricRecorder();
-  private final        OFilterOptimizer            filterOptimizer      = new OFilterOptimizer();
-  private final        OFilterAnalyzer             filterAnalyzer       = new OFilterAnalyzer();
-  private              Map<String, String>         projectionDefinition = null;
-  // THIS HAS BEEN KEPT FOR COMPATIBILITY; BUT IT'S USED THE PROJECTIONS IN GROUPED-RESULTS
-  private              Map<String, Object>         projections          = null;
-  private              List<OPair<String, String>> orderedFields        = new ArrayList<OPair<String, String>>();
-  private List<String>                groupByFields;
-  private Map<Object, ORuntimeResult> groupedResult;
-  private Object                      expandTarget;
-  private int fetchLimit = -1;
-  private          OIdentifiable lastRecord;
-  private          String        fetchPlan;
-  private volatile boolean       executing;
-
-  private boolean                   fullySortedByIndex = false;
-  private OStorage.LOCKING_STRATEGY lockingStrategy    = OStorage.LOCKING_STRATEGY.DEFAULT;
-  private boolean                   parallel           = false;
-  private Lock                      parallelLock       = new ReentrantLock();
-
-  private Set<ORID> foundResults = new HashSet<ORID>();
-
-  private final class IndexUsageLog {
-    IndexUsageLog(OIndex<?> index,
-        List<Object> keyParams,
-        OIndexDefinition indexDefinition) {
-      this.index = index;
-      this.keyParams = keyParams;
-      this.indexDefinition = indexDefinition;
-    }
-
-    OIndex<?>        index;
-    List<Object>     keyParams;
-    OIndexDefinition indexDefinition;
-  }
-
-  private final class IndexComparator implements Comparator<OIndex<?>> {
-    public int compare(final OIndex<?> indexOne, final OIndex<?> indexTwo) {
-      final OIndexDefinition definitionOne = indexOne.getDefinition();
-      final OIndexDefinition definitionTwo = indexTwo.getDefinition();
-
-      final int firstParamCount = definitionOne.getParamCount();
-      final int secondParamCount = definitionTwo.getParamCount();
-
-      final int result = firstParamCount - secondParamCount;
-
-      if (result == 0 && !orderedFields.isEmpty()) {
-        if (!(indexOne instanceof OChainedIndexProxy)
-            && orderByOptimizer.canBeUsedByOrderBy(indexOne, OCommandExecutorSQLSelect.this.orderedFields)) {
-          return 1;
-        }
-
-        if (!(indexTwo instanceof OChainedIndexProxy)
-            && orderByOptimizer.canBeUsedByOrderBy(indexTwo, OCommandExecutorSQLSelect.this.orderedFields)) {
-          return -1;
-        }
-      }
-
-      return result;
-    }
-  }
-
-  private static Object getIndexKey(final OIndexDefinition indexDefinition, Object value, OCommandContext context) {
-    if (indexDefinition instanceof OCompositeIndexDefinition || indexDefinition.getParamCount() > 1) {
-      if (value instanceof List) {
-        final List<?> values = (List<?>) value;
-        List<Object> keyParams = new ArrayList<Object>(values.size());
-
-        for (Object o : values) {
-          keyParams.add(OSQLHelper.getValue(o, null, context));
-        }
-        return indexDefinition.createValue(keyParams);
-      } else {
-        value = OSQLHelper.getValue(value);
-        if (value instanceof OCompositeKey) {
-          return value;
-        } else {
-          return indexDefinition.createValue(value);
-        }
-      }
-    } else {
-      return indexDefinition.createValue(OSQLHelper.getValue(value));
-    }
-  }
-
-  private static ODocument createIndexEntryAsDocument(final Object iKey, final OIdentifiable iValue) {
-    final ODocument doc = new ODocument().setOrdered(true);
-    doc.field("key", iKey);
-    doc.field("rid", iValue);
-    ORecordInternal.unsetDirty(doc);
-    return doc;
-  }
-
-  /**
-   * Compile the filter conditions only the first time.
-   */
-  public OCommandExecutorSQLSelect parse(final OCommandRequest iRequest) {
-    super.parse(iRequest);
-
-    initContext();
-
-    final int pos = parseProjections();
-    if (pos == -1) {
-      return this;
-    }
-
-    final int endPosition = parserText.length();
-
-    parserNextWord(true);
-    if (parserGetLastWord().equalsIgnoreCase(KEYWORD_FROM)) {
-      // FROM
-      parsedTarget = OSQLEngine.getInstance().parseTarget(parserText.substring(parserGetCurrentPosition(), endPosition),
-          getContext(), KEYWORD_WHERE);
-      parserSetCurrentPosition(parsedTarget.parserIsEnded() ? endPosition : parsedTarget.parserGetCurrentPosition()
-          + parserGetCurrentPosition());
-    } else {
-      parserGoBack();
-    }
-
-    if (!parserIsEnded()) {
-      parserSkipWhiteSpaces();
-
-      while (!parserIsEnded()) {
-        parserNextWord(true);
-        final String w = parserGetLastWord();
-
-        if (!w.isEmpty()) {
-          if (w.equals(KEYWORD_WHERE)) {
-            compiledFilter = OSQLEngine.getInstance().parseCondition(parserText.substring(parserGetCurrentPosition(), endPosition),
-                getContext(), KEYWORD_WHERE);
-            optimize();
-            parserSetCurrentPosition(compiledFilter.parserIsEnded() ? endPosition : compiledFilter.parserGetCurrentPosition()
-                + parserGetCurrentPosition());
-          } else if (w.equals(KEYWORD_LET)) {
-            parseLet();
-          } else if (w.equals(KEYWORD_GROUP)) {
-            parseGroupBy();
-          } else if (w.equals(KEYWORD_ORDER)) {
-            parseOrderBy();
-          } else if (w.equals(KEYWORD_LIMIT)) {
-            parseLimit(w);
-          } else if (w.equals(KEYWORD_SKIP) || w.equals(KEYWORD_OFFSET)) {
-            parseSkip(w);
-          } else if (w.equals(KEYWORD_FETCHPLAN)) {
-            parseFetchplan(w);
-          } else if (w.equals(KEYWORD_TIMEOUT)) {
-            parseTimeout(w);
-          } else if (w.equals(KEYWORD_LOCK)) {
-            final String lock = parseLock();
-
-            if (lock.equalsIgnoreCase("DEFAULT")) {
-              lockingStrategy = OStorage.LOCKING_STRATEGY.DEFAULT;
-            } else if (lock.equals("NONE")) {
-              lockingStrategy = OStorage.LOCKING_STRATEGY.NONE;
-            } else if (lock.equals("RECORD")) {
-              lockingStrategy = OStorage.LOCKING_STRATEGY.KEEP_EXCLUSIVE_LOCK;
-            }
-          } else if (w.equals(KEYWORD_PARALLEL)) {
-            parallel = parseParallel(w);
-          } else {
-            throwParsingException("Invalid keyword '" + w + "'");
-          }
-        }
-      }
-    }
-    if (limit == 0 || limit < -1) {
-      throw new IllegalArgumentException("Limit must be > 0 or = -1 (no limit)");
-    }
-
-    return this;
-  }
-
-  /**
-   * Determine clusters that are used in select operation
-   *
-   * @return set of involved cluster names
-   */
-  public Set<String> getInvolvedClusters() {
-
-    final Set<String> clusters = new HashSet<String>();
-
-    if (parsedTarget != null) {
-      final ODatabaseRecord db = getDatabase();
-
-      if (parsedTarget.getTargetQuery() != null) {
-        // SUB QUERY, PROPAGATE THE CALL
-        final Set<String> clIds = parsedTarget.getTargetQuery().getInvolvedClusters();
-        for (String c : clIds)
-        // FILTER THE CLUSTER WHERE THE USER HAS THE RIGHT ACCESS
-        {
-          if (checkClusterAccess(db, c)) {
-            clusters.add(c);
-          }
-        }
-
-      } else if (parsedTarget.getTargetRecords() != null) {
-        // SINGLE RECORDS: BROWSE ALL (COULD BE EXPENSIVE).
-        for (OIdentifiable identifiable : parsedTarget.getTargetRecords()) {
-          final String c = db.getClusterNameById(identifiable.getIdentity().getClusterId()).toLowerCase();
-          // FILTER THE CLUSTER WHERE THE USER HAS THE RIGHT ACCESS
-          if (checkClusterAccess(db, c)) {
-            clusters.add(c);
-          }
-        }
-      }
-
-      if (parsedTarget.getTargetClasses() != null) {
-        return getInvolvedClustersOfClasses(parsedTarget.getTargetClasses().values());
-      }
-
-      if (parsedTarget.getTargetClusters() != null) {
-        return getInvolvedClustersOfClusters(parsedTarget.getTargetClusters().values());
-      }
-
-      if (parsedTarget.getTargetIndex() != null)
-      // EXTRACT THE CLASS NAME -> CLUSTERS FROM THE INDEX DEFINITION
-      {
-        return getInvolvedClustersOfIndex(parsedTarget.getTargetIndex());
-      }
-
-    }
-    return clusters;
-  }
-
-  /**
-   * @return {@code ture} if any of the sql functions perform aggregation, {@code false} otherwise
-   */
-  public boolean isAnyFunctionAggregates() {
-    if (projections != null) {
-      for (Entry<String, Object> p : projections.entrySet()) {
-        if (p.getValue() instanceof OSQLFunctionRuntime && ((OSQLFunctionRuntime) p.getValue()).aggregateResults()) {
-          return true;
-        }
-      }
-    }
-    return false;
-  }
-
-  public Iterator<OIdentifiable> iterator() {
-    return iterator(null);
-  }
-
-  public Iterator<OIdentifiable> iterator(final Map<Object, Object> iArgs) {
-    final Iterator<OIdentifiable> subIterator;
-    if (target == null) {
-      // GET THE RESULT
-      executeSearch(iArgs);
-      applyExpand();
-      handleNoTarget();
-      handleGroupBy();
-      applyOrderBy();
-
-      subIterator = new ArrayList<OIdentifiable>((List<OIdentifiable>) getResult()).iterator();
-      lastRecord = null;
-      tempResult = null;
-      groupedResult = null;
-    } else {
-      subIterator = (Iterator<OIdentifiable>) target;
-    }
-
-    return subIterator;
-  }
-
-  public Object execute(final Map<Object, Object> iArgs) {
-    try {
-      if (iArgs != null)
-      // BIND ARGUMENTS INTO CONTEXT TO ACCESS FROM ANY POINT (EVEN FUNCTIONS)
-      {
-        for (Entry<Object, Object> arg : iArgs.entrySet()) {
-          context.setVariable(arg.getKey().toString(), arg.getValue());
-        }
-      }
-
-      if (timeoutMs > 0) {
-        getContext().beginExecution(timeoutMs, timeoutStrategy);
-      }
-
-      if (!optimizeExecution()) {
-        fetchLimit = getQueryFetchLimit();
-
-        executeSearch(iArgs);
-        applyExpand();
-        handleNoTarget();
-        handleGroupBy();
-        applyOrderBy();
-        applyLimitAndSkip();
-      }
-      return getResult();
-    } finally {
-      if (request.getResultListener() != null) {
-        request.getResultListener().end();
-      }
-    }
-  }
-
-  public Map<String, Object> getProjections() {
-    return projections;
-  }
-
-  @Override
-  public String getSyntax() {
-    return "SELECT [<Projections>] FROM <Target> [LET <Assignment>*] [WHERE <Condition>*] [ORDER BY <Fields>* [ASC|DESC]*] [LIMIT <MaxRecords>] [TIMEOUT <TimeoutInMs>] [LOCK none|record]";
-  }
-
-  public String getFetchPlan() {
-    return fetchPlan != null ? fetchPlan : request.getFetchPlan();
-  }
-
-  protected void executeSearch(final Map<Object, Object> iArgs) {
-    assignTarget(iArgs);
-
-    if (target == null) {
-      if (let != null)
-      // EXECUTE ONCE TO ASSIGN THE LET
-      {
-        assignLetClauses(lastRecord != null ? lastRecord.getRecord() : null);
-      }
-
-      // SEARCH WITHOUT USING TARGET (USUALLY WHEN LET/INDEXES ARE INVOLVED)
-      return;
-    }
-
-    fetchFromTarget(target);
-  }
-
-  @Override
-  protected boolean assignTarget(Map<Object, Object> iArgs) {
-    if (!super.assignTarget(iArgs)) {
-      if (parsedTarget.getTargetIndex() != null) {
-        searchInIndex();
-      } else {
-        throw new OQueryParsingException("No source found in query: specify class, cluster(s), index or single record(s). Use "
-            + getSyntax());
-      }
-    }
-    return true;
-  }
-
-  protected boolean executeSearchRecord(final OIdentifiable id) {
-    if (Thread.interrupted()) {
-      throw new OCommandExecutionException("The select execution has been interrupted");
-    }
-
-    if (!context.checkTimeout()) {
-      return false;
-    }
-
-    final OStorage.LOCKING_STRATEGY contextLockingStrategy =
-        context.getVariable("$locking") != null ? (OStorage.LOCKING_STRATEGY) context
-            .getVariable("$locking") : null;
-
-    final OStorage.LOCKING_STRATEGY localLockingStrategy = contextLockingStrategy != null ? contextLockingStrategy
-        : lockingStrategy;
-
-    ORecord record = null;
-    try {
-      if (id instanceof ORecord) {
-        record = (ORecord) id;
-
-        // LOCK THE RECORD IF NEEDED
-        if (localLockingStrategy == OStorage.LOCKING_STRATEGY.KEEP_EXCLUSIVE_LOCK) {
-          record.lock(true);
-        } else if (localLockingStrategy == OStorage.LOCKING_STRATEGY.KEEP_SHARED_LOCK) {
-          record.lock(false);
-        }
-
-      } else {
-        record = getDatabase().load(id.getIdentity(), null, false, false, localLockingStrategy);
-        if (id instanceof OContextualRecordId && ((OContextualRecordId) id).getContext() != null) {
-          Map<String, Object> ridContext = ((OContextualRecordId) id).getContext();
-          for (String key : ridContext.keySet()) {
-            context.setVariable(key, ridContext.get(key));
-          }
-        }
-      }
-
-      context.updateMetric("recordReads", +1);
-
-      if (record == null || ORecordInternal.getRecordType(record) != ODocument.RECORD_TYPE)
-      // SKIP IT
-      {
-        return true;
-      }
-
-      context.updateMetric("documentReads", +1);
-
-      context.setVariable("current", record);
-      assignLetClauses(record);
-
-      if (filter(record)) {
-        if (!handleResult(record))
-        // LIMIT REACHED
-        {
-          return false;
-        }
-      }
-    } finally {
-      if (record != null) {
-        if (localLockingStrategy != null)
-        // CONTEXT LOCK: lock must be released (no matter if filtered or not)
-        {
-          if (localLockingStrategy == OStorage.LOCKING_STRATEGY.KEEP_EXCLUSIVE_LOCK
-              || localLockingStrategy == OStorage.LOCKING_STRATEGY.KEEP_SHARED_LOCK) {
-            record.unlock();
-          }
-        }
-      }
-    }
-    return true;
-  }
-
-  /**
-   * Handles the record in result.
-   *
-   * @param iRecord Record to handle
-   * @return false if limit has been reached, otherwise true
-   */
-  protected boolean handleResult(final OIdentifiable iRecord) {
-    if (parallel)
-    // LOCK FOR PARALLEL EXECUTION. THIS PREVENT CONCURRENT ISSUES
-    {
-      parallelLock.lock();
-    }
-
-    try {
-      if ((orderedFields.isEmpty() || fullySortedByIndex) && skip > 0) {
-        lastRecord = null;
-        skip--;
-        return true;
-      }
-
-      lastRecord = iRecord;
-
-      resultCount++;
-
-      if (!addResult(lastRecord)) {
-        return false;
-      }
-
-      return !((orderedFields.isEmpty() || fullySortedByIndex) && !isAnyFunctionAggregates() && fetchLimit > -1
-          && resultCount >= fetchLimit);
-    } finally {
-      if (parallel)
-      // UNLOCK PARALLEL EXECUTION
-      {
-        parallelLock.unlock();
-      }
-    }
-  }
-
-  protected boolean addResult(OIdentifiable iRecord) {
-    if (iRecord == null) {
-      return true;
-    }
-
-    if (projections != null || groupByFields != null && !groupByFields.isEmpty()) {
-      if (groupedResult == null) {
-        // APPLY PROJECTIONS IN LINE
-        iRecord = ORuntimeResult.getProjectionResult(resultCount, projections, context, iRecord);
-        if (iRecord == null) {
-          return true;
-        }
-      } else {
-        // AGGREGATION/GROUP BY
-        Object fieldValue = null;
-        if (groupByFields != null && !groupByFields.isEmpty()) {
-          if (groupByFields.size() > 1) {
-            // MULTI-FIELD GROUP BY
-            final ODocument doc = iRecord.getRecord();
-            final Object[] fields = new Object[groupByFields.size()];
-            for (int i = 0; i < groupByFields.size(); ++i) {
-              final String field = groupByFields.get(i);
-              if (field.startsWith("$")) {
-                fields[i] = context.getVariable(field);
-              } else {
-                fields[i] = doc.field(field);
-              }
-            }
-            fieldValue = fields;
-          } else {
-            final String field = groupByFields.get(0);
-            if (field != null) {
-              if (field.startsWith("$")) {
-                fieldValue = context.getVariable(field);
-              } else {
-                fieldValue = ((ODocument) iRecord.getRecord()).field(field);
-              }
-            }
-          }
-        }
-
-        getProjectionGroup(fieldValue).applyRecord(iRecord);
-        return true;
-      }
-    }
-
-    boolean result = true;
-    if ((fullySortedByIndex || orderedFields.isEmpty()) && expandTarget == null) {
-      // SEND THE RESULT INLINE
-      if (request.getResultListener() != null) {
-        result = request.getResultListener().result(iRecord);
-      }
-
-    } else {
-
-      // COLLECT ALL THE RECORDS AND ORDER THEM AT THE END
-      if (tempResult == null) {
-        tempResult = new ArrayList<OIdentifiable>();
-      }
-      ((Collection<OIdentifiable>) tempResult).add(iRecord);
-    }
-
-    return result;
-  }
-
-  protected ORuntimeResult getProjectionGroup(final Object fieldValue) {
-    final long projectionElapsed = (Long) context.getVariable("projectionElapsed", 0l);
-    final long begin = System.currentTimeMillis();
-    try {
-
-      Object key = null;
-      if (groupedResult == null) {
-        groupedResult = new LinkedHashMap<Object, ORuntimeResult>();
-      }
-
-      if (fieldValue != null) {
-        if (fieldValue.getClass().isArray()) {
-          // LOOK IT BY HASH (FASTER THAN COMPARE EACH SINGLE VALUE)
-          final Object[] array = (Object[]) fieldValue;
-
-          final StringBuilder keyArray = new StringBuilder();
-          for (Object o : array) {
-            if (keyArray.length() > 0) {
-              keyArray.append(",");
-            }
-            if (o != null) {
-              keyArray.append(o instanceof OIdentifiable ? ((OIdentifiable) o).getIdentity().toString() : o.toString());
-            } else {
-              keyArray.append("null");
-            }
-          }
-
-          key = keyArray.toString();
-        } else
-        // LOOKUP FOR THE FIELD
-        {
-          key = fieldValue;
-        }
-      }
-
-      ORuntimeResult group = groupedResult.get(key);
-      if (group == null) {
-        group = new ORuntimeResult(fieldValue, createProjectionFromDefinition(), resultCount, context);
-        groupedResult.put(key, group);
-      }
-      return group;
-    } finally {
-      context.setVariable("projectionElapsed", projectionElapsed + (System.currentTimeMillis() - begin));
-    }
-  }
-
-  protected void parseGroupBy() {
-    parserRequiredKeyword(KEYWORD_BY);
-
-    groupByFields = new ArrayList<String>();
-    while (!parserIsEnded() && (groupByFields.size() == 0 || parserGetLastSeparator() == ',' || parserGetCurrentChar() == ',')) {
-      final String fieldName = parserRequiredWord(false, "Field name expected");
-      groupByFields.add(fieldName);
-      parserSkipWhiteSpaces();
-    }
-
-    if (groupByFields.size() == 0) {
-      throwParsingException("Group by field set was missed. Example: GROUP BY name, salary");
-    }
-
-    // AGGREGATE IT
-    getProjectionGroup(null);
-  }
-
-  protected void parseOrderBy() {
-    parserRequiredKeyword(KEYWORD_BY);
-
-    String fieldOrdering = null;
-
-    orderedFields = new ArrayList<OPair<String, String>>();
-    while (!parserIsEnded() && (orderedFields.size() == 0 || parserGetLastSeparator() == ',' || parserGetCurrentChar() == ',')) {
-      final String fieldName = parserRequiredWord(false, "Field name expected");
-
-      parserOptionalWord(true);
-
-      final String word = parserGetLastWord();
-
-      if (word.length() == 0)
-      // END CLAUSE: SET AS ASC BY DEFAULT
-      {
-        fieldOrdering = KEYWORD_ASC;
-      } else if (word.equals(KEYWORD_LIMIT) || word.equals(KEYWORD_SKIP) || word.equals(KEYWORD_OFFSET)) {
-        // NEXT CLAUSE: SET AS ASC BY DEFAULT
-        fieldOrdering = KEYWORD_ASC;
-        parserGoBack();
-      } else {
-        if (word.equals(KEYWORD_ASC)) {
-          fieldOrdering = KEYWORD_ASC;
-        } else if (word.equals(KEYWORD_DESC)) {
-          fieldOrdering = KEYWORD_DESC;
-        } else {
-          throwParsingException("Ordering mode '" + word + "' not supported. Valid is 'ASC', 'DESC' or nothing ('ASC' by default)");
-        }
-      }
-
-      orderedFields.add(new OPair<String, String>(fieldName, fieldOrdering));
-      parserSkipWhiteSpaces();
-    }
-
-    if (orderedFields.size() == 0) {
-      throwParsingException("Order by field set was missed. Example: ORDER BY name ASC, salary DESC");
-    }
-  }
-
-  @Override
-  protected void searchInClasses() {
-    final OClass cls = parsedTarget.getTargetClasses().keySet().iterator().next();
-
-    if (!searchForIndexes(cls)) {
-      // CHECK FOR INVERSE ORDER
-      final boolean browsingOrderAsc = !(orderedFields.size() == 1 && orderedFields.get(0).getKey().equalsIgnoreCase("@rid")
-          && orderedFields
-          .get(0).getValue().equalsIgnoreCase("DESC"));
-      super.searchInClasses(browsingOrderAsc);
-    }
-  }
-
-  protected int parseProjections() {
-    if (!parserOptionalKeyword(KEYWORD_SELECT)) {
-      return -1;
-    }
-
-    int upperBound = OStringSerializerHelper.getLowerIndexOf(parserTextUpperCase, parserGetCurrentPosition(), KEYWORD_FROM_2FIND,
-        KEYWORD_LET_2FIND);
-    if (upperBound == -1)
-    // UP TO THE END
-    {
-      upperBound = parserText.length();
-    }
-
-    int lastRealPositionProjection = -1;
-
-    int currPos = parserGetCurrentPosition();
-    if (currPos == -1) {
-      return -1;
-    }
-
-    final String projectionString = parserText.substring(currPos, upperBound);
-    if (projectionString.trim().length() > 0) {
-      // EXTRACT PROJECTIONS
-      projections = new LinkedHashMap<String, Object>();
-      projectionDefinition = new LinkedHashMap<String, String>();
-
-      final List<String> items = OStringSerializerHelper.smartSplit(projectionString, ',');
-
-      int endPos;
-      for (String projectionItem : items) {
-        String projection = OStringSerializerHelper.smartTrim(projectionItem.trim(), true, true);
-
-        if (projectionDefinition == null) {
-          throw new OCommandSQLParsingException("Projection not allowed with FLATTEN() and EXPAND() operators");
-        }
-
-        final List<String> words = OStringSerializerHelper.smartSplit(projection, ' ');
-
-        String fieldName;
-        if (words.size() > 1 && words.get(1).trim().equalsIgnoreCase(KEYWORD_AS)) {
-          // FOUND AS, EXTRACT ALIAS
-          if (words.size() < 3) {
-            throw new OCommandSQLParsingException("Found 'AS' without alias");
-          }
-
-          fieldName = words.get(2).trim();
-
-          if (projectionDefinition.containsKey(fieldName)) {
-            throw new OCommandSQLParsingException("Field '" + fieldName
-                + "' is duplicated in current SELECT, choose a different name");
-          }
-
-          projection = words.get(0).trim();
-
-          if (words.size() > 3) {
-            lastRealPositionProjection = projectionString.indexOf(words.get(3));
-          } else {
-            lastRealPositionProjection += projectionItem.length() + 1;
-          }
-
-        } else {
-          // EXTRACT THE FIELD NAME WITHOUT FUNCTIONS AND/OR LINKS
-          projection = words.get(0);
-          fieldName = projection;
-
-          lastRealPositionProjection = projectionString.indexOf(fieldName) + fieldName.length() + 1;
-
-          if (fieldName.charAt(0) == '@') {
-            fieldName = fieldName.substring(1);
-          }
-
-          endPos = extractProjectionNameSubstringEndPosition(fieldName);
-
-          if (endPos > -1) {
-            fieldName = fieldName.substring(0, endPos);
-          }
-
-          // FIND A UNIQUE NAME BY ADDING A COUNTER
-          for (int fieldIndex = 2; projectionDefinition.containsKey(fieldName); ++fieldIndex) {
-            fieldName += fieldIndex;
-          }
-        }
-
-        String p = projection.toUpperCase(Locale.ENGLISH);
-        if (p.startsWith("FLATTEN(") || p.startsWith("EXPAND(")) {
-          if (p.startsWith("FLATTEN(")) {
-            OLogManager.instance().debug(this, "FLATTEN() operator has been replaced by EXPAND()");
-          }
-          List<String> pars = OStringSerializerHelper.getParameters(projection);
-          if (pars.size() != 1) {
-            throw new OCommandSQLParsingException(
-                "EXPAND/FLATTEN operators expects the field name as parameter. Example EXPAND( out )");
-          }
-          expandTarget = OSQLHelper.parseValue(this, pars.get(0).trim(), context);
-
-          // BY PASS THIS AS PROJECTION BUT TREAT IT AS SPECIAL
-          projectionDefinition = null;
-          projections = null;
-
-          if (groupedResult == null && expandTarget instanceof OSQLFunctionRuntime
-              && ((OSQLFunctionRuntime) expandTarget).aggregateResults()) {
-            getProjectionGroup(null);
-          }
-
-          continue;
-        }
-
-        fieldName = OStringSerializerHelper.getStringContent(fieldName);
-
-        projectionDefinition.put(fieldName, projection);
-      }
-
-      if (projectionDefinition != null
-          && (projectionDefinition.size() > 1 || !projectionDefinition.values().iterator().next().equals("*"))) {
-        projections = createProjectionFromDefinition();
-
-        for (Object p : projections.values()) {
-
-          if (groupedResult == null && p instanceof OSQLFunctionRuntime && ((OSQLFunctionRuntime) p).aggregateResults()) {
-            // AGGREGATE IT
-            getProjectionGroup(null);
-            break;
-          }
-        }
-
-      } else {
-        // TREATS SELECT * AS NO PROJECTION
-        projectionDefinition = null;
-        projections = null;
-      }
-    }
-
-    if (upperBound < parserText.length() - 1) {
-      parserSetCurrentPosition(upperBound);
-    } else if (lastRealPositionProjection > -1) {
-      parserMoveCurrentPosition(lastRealPositionProjection);
-    } else {
-      parserSetEndOfText();
-    }
-
-    return parserGetCurrentPosition();
-  }
-
-  protected Map<String, Object> createProjectionFromDefinition() {
-    if (projectionDefinition == null) {
-      return new LinkedHashMap<String, Object>();
-    }
-
-    final Map<String, Object> projections = new LinkedHashMap<String, Object>(projectionDefinition.size());
-    for (Entry<String, String> p : projectionDefinition.entrySet()) {
-      final Object projectionValue = OSQLHelper.parseValue(this, p.getValue(), context);
-      projections.put(p.getKey(), projectionValue);
-    }
-    return projections;
-  }
-
-  protected int extractProjectionNameSubstringEndPosition(final String projection) {
-    int endPos;
-    final int pos1 = projection.indexOf('.');
-    final int pos2 = projection.indexOf('(');
-    final int pos3 = projection.indexOf('[');
-    if (pos1 > -1 && pos2 == -1 && pos3 == -1) {
-      endPos = pos1;
-    } else if (pos2 > -1 && pos1 == -1 && pos3 == -1) {
-      endPos = pos2;
-    } else if (pos3 > -1 && pos1 == -1 && pos2 == -1) {
-      endPos = pos3;
-    } else if (pos1 > -1 && pos2 > -1 && pos3 == -1) {
-      endPos = Math.min(pos1, pos2);
-    } else if (pos2 > -1 && pos3 > -1 && pos1 == -1) {
-      endPos = Math.min(pos2, pos3);
-    } else if (pos1 > -1 && pos3 > -1 && pos2 == -1) {
-      endPos = Math.min(pos1, pos3);
-    } else if (pos1 > -1 && pos2 > -1 && pos3 > -1) {
-      endPos = Math.min(pos1, pos2);
-      endPos = Math.min(endPos, pos3);
-    } else {
-      endPos = -1;
-    }
-    return endPos;
-  }
-
-  /**
-   * Parses the fetchplan keyword if found.
-   */
-  protected boolean parseFetchplan(final String w) throws OCommandSQLParsingException {
-    if (!w.equals(KEYWORD_FETCHPLAN)) {
-      return false;
-    }
-
-    parserSkipWhiteSpaces();
-    int start = parserGetCurrentPosition();
-
-    parserNextWord(true);
-    int end = parserGetCurrentPosition();
-    parserSkipWhiteSpaces();
-
-    int position = parserGetCurrentPosition();
-    while (!parserIsEnded()) {
-      parserNextWord(true);
-
-      final String word = OStringSerializerHelper.getStringContent(parserGetLastWord());
-      if (!word.matches(".*:-?\\d+")) {
-        break;
-      }
-
-      end = parserGetCurrentPosition();
-      parserSkipWhiteSpaces();
-      position = parserGetCurrentPosition();
-    }
-
-    parserSetCurrentPosition(position);
-
-    if (end < 0) {
-      fetchPlan = OStringSerializerHelper.getStringContent(parserText.substring(start));
-    } else {
-      fetchPlan = OStringSerializerHelper.getStringContent(parserText.substring(start, end));
-    }
-
-    request.setFetchPlan(fetchPlan);
-
-    return true;
-  }
-
-  protected boolean optimizeExecution() {
-    if (compiledFilter != null) {
-      mergeRangeConditionsToBetweenOperators(compiledFilter);
-    }
-
-    if ((compiledFilter == null || (compiledFilter.getRootCondition() == null)) && groupByFields == null && projections != null
-        && projections.size() == 1) {
-
-      final long startOptimization = System.currentTimeMillis();
-      try {
-
-        final Map.Entry<String, Object> entry = projections.entrySet().iterator().next();
-
-        if (entry.getValue() instanceof OSQLFunctionRuntime) {
-          final OSQLFunctionRuntime rf = (OSQLFunctionRuntime) entry.getValue();
-          if (rf.function instanceof OSQLFunctionCount && rf.configuredParameters.length == 1
-              && "*".equals(rf.configuredParameters[0])) {
-
-            boolean restrictedClasses = false;
-            final OUser user = getDatabase().getUser();
-
-            if (parsedTarget.getTargetClasses() != null
-                && user.checkIfAllowed(ODatabaseSecurityResources.BYPASS_RESTRICTED, ORole.PERMISSION_READ) == null) {
-              for (OClass cls : parsedTarget.getTargetClasses().keySet()) {
-                if (cls.isSubClassOf(OSecurityShared.RESTRICTED_CLASSNAME)) {
-                  restrictedClasses = true;
-                  break;
-                }
-              }
-<<<<<<< HEAD
-            } else if (parsedTarget.getTargetIndex() != null) {
-              count += getDatabase().getMetadata().getIndexManager().getIndex(parsedTarget.getTargetIndex()).getSize();
-            } else {
-              final Iterable<? extends OIdentifiable> recs = parsedTarget.getTargetRecords();
-              if (recs != null) {
-                if (recs instanceof Collection<?>) {
-                  count += ((Collection<?>) recs).size();
-                } else {
-                  for (Object o : recs) {
-                    count++;
-=======
-            }
-
-            if (!restrictedClasses) {
-              long count = 0;
-
-              if (parsedTarget.getTargetClasses() != null) {
-                final OClass cls = parsedTarget.getTargetClasses().keySet().iterator().next();
-                count = cls.count();
-              } else if (parsedTarget.getTargetClusters() != null) {
-                for (String cluster : parsedTarget.getTargetClusters().keySet()) {
-                  count += getDatabase().countClusterElements(cluster);
-                }
-              } else if (parsedTarget.getTargetIndex() != null) {
-                count += getDatabase().getMetadata().getIndexManager().getIndex(parsedTarget.getTargetIndex()).getSize();
-              } else {
-                final Iterable<? extends OIdentifiable> recs = parsedTarget.getTargetRecords();
-                if (recs != null) {
-                  if (recs instanceof Collection<?>)
-                    count += ((Collection<?>) recs).size();
-                  else {
-                    for (Object o : recs)
-                      count++;
->>>>>>> 0ddf3348
-                  }
-                }
-
-              }
-
-              if (tempResult == null)
-                tempResult = new ArrayList<OIdentifiable>();
-              ((Collection<OIdentifiable>) tempResult).add(new ODocument().field(entry.getKey(), count));
-              return true;
-            }
-<<<<<<< HEAD
-
-            if (tempResult == null) {
-              tempResult = new ArrayList<OIdentifiable>();
-            }
-            ((Collection<OIdentifiable>) tempResult).add(new ODocument().field(entry.getKey(), count));
-            return true;
-=======
->>>>>>> 0ddf3348
-          }
-        }
-
-      } finally {
-        context.setVariable("optimizationElapsed", (System.currentTimeMillis() - startOptimization));
-      }
-    }
-
-    return false;
-  }
-
-  private void mergeRangeConditionsToBetweenOperators(OSQLFilter filter) {
-    OSQLFilterCondition condition = filter.getRootCondition();
-
-    OSQLFilterCondition newCondition = convertToBetweenClause(condition);
-    if (newCondition != null) {
-      filter.setRootCondition(newCondition);
-      metricRecorder.recordRangeQueryConvertedInBetween();
-      return;
-    }
-
-    mergeRangeConditionsToBetweenOperators(condition);
-  }
-
-  private void mergeRangeConditionsToBetweenOperators(OSQLFilterCondition condition) {
-    if (condition == null) {
-      return;
-    }
-
-    OSQLFilterCondition newCondition;
-
-    if (condition.getLeft() instanceof OSQLFilterCondition) {
-      OSQLFilterCondition leftCondition = (OSQLFilterCondition) condition.getLeft();
-      newCondition = convertToBetweenClause(leftCondition);
-
-      if (newCondition != null) {
-        condition.setLeft(newCondition);
-        metricRecorder.recordRangeQueryConvertedInBetween();
-      } else {
-        mergeRangeConditionsToBetweenOperators(leftCondition);
-      }
-    }
-
-    if (condition.getRight() instanceof OSQLFilterCondition) {
-      OSQLFilterCondition rightCondition = (OSQLFilterCondition) condition.getRight();
-
-      newCondition = convertToBetweenClause(rightCondition);
-      if (newCondition != null) {
-        condition.setRight(newCondition);
-        metricRecorder.recordRangeQueryConvertedInBetween();
-      } else {
-        mergeRangeConditionsToBetweenOperators(rightCondition);
-      }
-    }
-  }
-
-  private OSQLFilterCondition convertToBetweenClause(OSQLFilterCondition condition) {
-    if (condition == null) {
-      return null;
-    }
-
-    final Object right = condition.getRight();
-    final Object left = condition.getLeft();
-
-    final OQueryOperator operator = condition.getOperator();
-    if (!(operator instanceof OQueryOperatorAnd)) {
-      return null;
-    }
-
-    if (!(right instanceof OSQLFilterCondition)) {
-      return null;
-    }
-
-    if (!(left instanceof OSQLFilterCondition)) {
-      return null;
-    }
-
-    String rightField;
-
-    final OSQLFilterCondition rightCondition = (OSQLFilterCondition) right;
-    final OSQLFilterCondition leftCondition = (OSQLFilterCondition) left;
-
-    if (rightCondition.getLeft() instanceof OSQLFilterItemField && rightCondition.getRight() instanceof OSQLFilterItemField) {
-      return null;
-    }
-
-    if (!(rightCondition.getLeft() instanceof OSQLFilterItemField) && !(rightCondition.getRight() instanceof OSQLFilterItemField)) {
-      return null;
-    }
-
-    if (leftCondition.getLeft() instanceof OSQLFilterItemField && leftCondition.getRight() instanceof OSQLFilterItemField) {
-      return null;
-    }
-
-    if (!(leftCondition.getLeft() instanceof OSQLFilterItemField) && !(leftCondition.getRight() instanceof OSQLFilterItemField)) {
-      return null;
-    }
-
-    final List<Object> betweenBoundaries = new ArrayList<Object>();
-
-    if (rightCondition.getLeft() instanceof OSQLFilterItemField) {
-      OSQLFilterItemField itemField = (OSQLFilterItemField) rightCondition.getLeft();
-      if (!itemField.isFieldChain()) {
-        return null;
-      }
-
-      if (itemField.getFieldChain().getItemCount() > 1) {
-        return null;
-      }
-
-      rightField = itemField.getRoot();
-      betweenBoundaries.add(rightCondition.getRight());
-    } else if (rightCondition.getRight() instanceof OSQLFilterItemField) {
-      OSQLFilterItemField itemField = (OSQLFilterItemField) rightCondition.getRight();
-      if (!itemField.isFieldChain()) {
-        return null;
-      }
-
-      if (itemField.getFieldChain().getItemCount() > 1) {
-        return null;
-      }
-
-      rightField = itemField.getRoot();
-      betweenBoundaries.add(rightCondition.getLeft());
-    } else {
-      return null;
-    }
-
-    betweenBoundaries.add("and");
-
-    String leftField;
-    if (leftCondition.getLeft() instanceof OSQLFilterItemField) {
-      OSQLFilterItemField itemField = (OSQLFilterItemField) leftCondition.getLeft();
-      if (!itemField.isFieldChain()) {
-        return null;
-      }
-
-      if (itemField.getFieldChain().getItemCount() > 1) {
-        return null;
-      }
-
-      leftField = itemField.getRoot();
-      betweenBoundaries.add(leftCondition.getRight());
-    } else if (leftCondition.getRight() instanceof OSQLFilterItemField) {
-      OSQLFilterItemField itemField = (OSQLFilterItemField) leftCondition.getRight();
-      if (!itemField.isFieldChain()) {
-        return null;
-      }
-
-      if (itemField.getFieldChain().getItemCount() > 1) {
-        return null;
-      }
-
-      leftField = itemField.getRoot();
-      betweenBoundaries.add(leftCondition.getLeft());
-    } else {
-      return null;
-    }
-
-    if (!leftField.equalsIgnoreCase(rightField)) {
-      return null;
-    }
-
-    final OQueryOperator rightOperator = ((OSQLFilterCondition) right).getOperator();
-    final OQueryOperator leftOperator = ((OSQLFilterCondition) left).getOperator();
-
-    if ((rightOperator instanceof OQueryOperatorMajor || rightOperator instanceof OQueryOperatorMajorEquals)
-        && (leftOperator instanceof OQueryOperatorMinor || leftOperator instanceof OQueryOperatorMinorEquals)) {
-
-      final OQueryOperatorBetween between = new OQueryOperatorBetween();
-
-      if (rightOperator instanceof OQueryOperatorMajor) {
-        between.setLeftInclusive(false);
-      }
-
-      if (leftOperator instanceof OQueryOperatorMinor) {
-        between.setRightInclusive(false);
-      }
-
-      return new OSQLFilterCondition(new OSQLFilterItemField(this, leftField), between, betweenBoundaries.toArray());
-    }
-
-    if ((leftOperator instanceof OQueryOperatorMajor || leftOperator instanceof OQueryOperatorMajorEquals)
-        && (rightOperator instanceof OQueryOperatorMinor || rightOperator instanceof OQueryOperatorMinorEquals)) {
-      final OQueryOperatorBetween between = new OQueryOperatorBetween();
-
-      if (leftOperator instanceof OQueryOperatorMajor) {
-        between.setLeftInclusive(false);
-      }
-
-      if (rightOperator instanceof OQueryOperatorMinor) {
-        between.setRightInclusive(false);
-      }
-
-      Collections.reverse(betweenBoundaries);
-
-      return new OSQLFilterCondition(new OSQLFilterItemField(this, leftField), between, betweenBoundaries.toArray());
-
-    }
-
-    return null;
-  }
-
-  private void initContext() {
-    if (context == null) {
-      context = new OBasicCommandContext();
-    }
-
-    metricRecorder.setContext(context);
-  }
-
-  private void fetchFromTarget(Iterator<? extends OIdentifiable> iTarget) {
-    final long startFetching = System.currentTimeMillis();
-    try {
-
-      if (parallel) {
-        parallelExec(iTarget);
-      } else
-      // BROWSE; UNMARSHALL AND FILTER ALL THE RECORDS ON CURRENT THREAD
-      {
-        while (iTarget.hasNext()) {
-          final OIdentifiable next = iTarget.next();
-          if (next == null) {
-            break;
-          }
-          ORID identity = next.getIdentity();
-
-          if (this.foundResults.contains(identity)) {
-            continue;
-          }
-          if (!identity.toString().equals("#-1:-1")) {
-            this.foundResults.add(identity);
-          }
-
-          if (!executeSearchRecord(next)) {
-            break;
-          }
-        }
-      }
-
-    } finally {
-      context.setVariable("fetchingFromTargetElapsed", (System.currentTimeMillis() - startFetching));
-    }
-  }
-
-  private boolean parseParallel(String w) {
-    return w.equals(KEYWORD_PARALLEL);
-  }
-
-  private void parallelExec(final Iterator<? extends OIdentifiable> iTarget) {
-    final OResultSet result = (OResultSet) getResult();
-
-    // BROWSE ALL THE RECORDS ON CURRENT THREAD BUT DELEGATE UNMARSHALLING AND FILTER TO A THREAD POOL
-    final ODatabaseRecordInternal db = getDatabase();
-
-    if (limit > -1) {
-      if (result != null) {
-        result.setLimit(limit);
-      }
-    }
-
-    final int cores = Runtime.getRuntime().availableProcessors();
-    OLogManager.instance().debug(this, "Parallel query against %d threads", cores);
-
-    final ThreadPoolExecutor workers = Orient.instance().getWorkers();
-
-    executing = true;
-    final List<Future<?>> jobs = new ArrayList<Future<?>>();
-
-    // BROWSE ALL THE RECORDS AND PUT THE RECORD INTO THE QUEUE
-    while (executing && iTarget.hasNext()) {
-      final OIdentifiable next = iTarget.next();
-
-      if (next == null) {
-        break;
-      }
-
-      final Runnable job = new Runnable() {
-        @Override
-        public void run() {
-          ODatabaseRecordThreadLocal.INSTANCE.set(db);
-
-          if (!executeSearchRecord(next)) {
-            executing = false;
-          }
-        }
-      };
-
-      jobs.add(workers.submit(job));
-    }
-
-    if (OLogManager.instance().isDebugEnabled()) {
-      OLogManager.instance()
-          .debug(this, "Parallel query '%s' split in %d jobs, waiting for completion...", parserText, jobs.size());
-    }
-
-    int processed = 0;
-    int total = jobs.size();
-    try {
-      for (Future<?> j : jobs) {
-        j.get();
-        processed++;
-
-        if (OLogManager.instance().isDebugEnabled()) {
-          if (processed % (total / 10) == 0) {
-            OLogManager.instance().debug(this, "Executed parallel query %d/%d", processed, total);
-          }
-        }
-      }
-    } catch (Exception e) {
-      OLogManager.instance().error(this, "Error on executing parallel query: %s", e, parserText);
-    }
-
-    if (OLogManager.instance().isDebugEnabled()) {
-      OLogManager.instance().debug(this, "Parallel query '%s' completed", parserText);
-    }
-  }
-
-  private int getQueryFetchLimit() {
-    final int sqlLimit;
-    final int requestLimit;
-
-    if (limit > -1) {
-      sqlLimit = limit;
-    } else {
-      sqlLimit = -1;
-    }
-
-    if (request.getLimit() > -1) {
-      requestLimit = request.getLimit();
-    } else {
-      requestLimit = -1;
-    }
-
-    if (sqlLimit == -1) {
-      return requestLimit;
-    }
-
-    if (requestLimit == -1) {
-      return sqlLimit;
-    }
-
-    return Math.min(sqlLimit, requestLimit);
-  }
-
-  @SuppressWarnings("rawtypes")
-  private boolean searchForIndexes(final OClass iSchemaClass) {
-    this.foundResults.clear();
-    final ODatabaseRecord database = getDatabase();
-    database.checkSecurity(ODatabaseSecurityResources.CLASS, ORole.PERMISSION_READ, iSchemaClass.getName().toLowerCase());
-
-    // fetch all possible variants of subqueries that can be used in indexes.
-    if (compiledFilter == null) {
-      if (orderedFields.size() == 0) {
-        return false;
-      } else {
-        return optimizeSort(iSchemaClass);
-      }
-    }
-
-
-    //the main condition is a set of sub-conditions separated by OR operators
-    final List<List<OIndexSearchResult>> conditionHierarchy = filterAnalyzer.analyzeMainCondition(compiledFilter.getRootCondition(),
-        iSchemaClass, context);
-
-    List<OIndexCursor> cursors = new ArrayList<OIndexCursor>();
-
-    boolean indexIsUsedInOrderBy = false;
-    List<IndexUsageLog> indexUseAttempts = new ArrayList<IndexUsageLog>();
-    try {
-
-      OIndexSearchResult lastSearchResult = null;
-      for (List<OIndexSearchResult> indexSearchResults : conditionHierarchy) {
-        // go through all variants to choose which one can be used for index search.
-        boolean indexUsed = false;
-        for (final OIndexSearchResult searchResult : indexSearchResults) {
-          lastSearchResult = searchResult;
-          final List<OIndex<?>> involvedIndexes = filterAnalyzer.getInvolvedIndexes(iSchemaClass, searchResult);
-
-          Collections.sort(involvedIndexes, new IndexComparator());
-
-          // go through all possible index for given set of fields.
-          for (final OIndex index : involvedIndexes) {
-            if (index.isRebuiding()) {
-              continue;
-            }
-
-            final OIndexDefinition indexDefinition = index.getDefinition();
-
-            if (searchResult.containsNullValues && indexDefinition.isNullValuesIgnored()) {
-              continue;
-            }
-
-            final OQueryOperator operator = searchResult.lastOperator;
-
-            // we need to test that last field in query subset and field in index that has the same position
-            // are equals.
-            if (!OIndexSearchResult.isIndexEqualityOperator(operator)) {
-              final String lastFiled = searchResult.lastField.getItemName(searchResult.lastField.getItemCount() - 1);
-              final String relatedIndexField = indexDefinition.getFields().get(searchResult.fieldValuePairs.size());
-              if (!lastFiled.equals(relatedIndexField)) {
-                continue;
-              }
-            }
-
-            final int searchResultFieldsCount = searchResult.fields().size();
-            final List<Object> keyParams = new ArrayList<Object>(searchResultFieldsCount);
-            // We get only subset contained in processed sub query.
-            for (final String fieldName : indexDefinition.getFields().subList(0, searchResultFieldsCount)) {
-              final Object fieldValue = searchResult.fieldValuePairs.get(fieldName);
-              if (fieldValue instanceof OSQLQuery<?>) {
-                return false;
-              }
-
-              if (fieldValue != null) {
-                keyParams.add(fieldValue);
-              } else {
-                if (searchResult.lastValue instanceof OSQLQuery<?>) {
-                  return false;
-                }
-
-                keyParams.add(searchResult.lastValue);
-              }
-            }
-
-            metricRecorder.recordInvolvedIndexesMetric(index);
-
-            OIndexCursor cursor;
-            indexIsUsedInOrderBy = orderByOptimizer.canBeUsedByOrderBy(index, orderedFields)
-                && !(index.getInternal() instanceof OChainedIndexProxy);
-            try {
-              boolean ascSortOrder = !indexIsUsedInOrderBy || orderedFields.get(0).getValue().equals(KEYWORD_ASC);
-
-              if (indexIsUsedInOrderBy) {
-                fullySortedByIndex = indexDefinition.getFields().size() >= orderedFields.size() && conditionHierarchy.size() == 1;
-              }
-
-              context.setVariable("$limit", limit);
-
-              cursor = operator.executeIndexQuery(context, index, keyParams, ascSortOrder);
-
-            } catch (OIndexEngineException e) {
-              throw e;
-            } catch (Exception e) {
-              OLogManager
-                  .instance()
-                  .error(
-                      this,
-                      "Error on using index %s in query '%s'. Probably you need to rebuild indexes. Now executing query using cluster scan",
-                      e, index.getName(), request != null && request.getText() != null ? request.getText() : "");
-
-              fullySortedByIndex = false;
-              cursors.clear();
-              return false;
-            }
-
-            if (cursor == null) {
-              continue;
-            }
-            cursors.add(cursor);
-            indexUseAttempts.add(new IndexUsageLog(index, keyParams, indexDefinition));
-            indexUsed = true;
-            break;
-          }
-          if (indexUsed) {
-            break;
-          }
-        }
-        if (!indexUsed) {
-          return false;
-        }
-      }
-
-      if (cursors.size() == 0 || lastSearchResult == null) {
-        return false;
-      }
-      if (cursors.size() == 1 && canOptimize(conditionHierarchy)) {
-        filterOptimizer.optimize(compiledFilter, lastSearchResult);
-      }
-      for (OIndexCursor cursor : cursors) {
-        fetchValuesFromIndexCursor(cursor);
-      }
-
-      metricRecorder.recordOrderByOptimizationMetric(indexIsUsedInOrderBy, this.fullySortedByIndex);
-
-      indexUseAttempts.clear();
-      return true;
-    } finally {
-      for(IndexUsageLog wastedIndexUsage:indexUseAttempts){
-        revertProfiler(context, wastedIndexUsage.index, wastedIndexUsage.keyParams, wastedIndexUsage.indexDefinition);
-      }
-    }
-  }
-
-  protected void revertProfiler(final OCommandContext iContext, final OIndex<?> index, final List<Object> keyParams,
-      final OIndexDefinition indexDefinition) {
-    if (iContext.isRecordingMetrics()) {
-      iContext.updateMetric("compositeIndexUsed", -1);
-    }
-
-    final OProfilerMBean profiler = Orient.instance().getProfiler();
-    if (profiler.isRecording()) {
-      profiler.updateCounter(profiler.getDatabaseMetric(index.getDatabaseName(), "query.indexUsed"), "Used index in query", -1);
-
-      int params = indexDefinition.getParamCount();
-      if (params > 1) {
-        final String profiler_prefix = profiler.getDatabaseMetric(index.getDatabaseName(), "query.compositeIndexUsed");
-
-        profiler.updateCounter(profiler_prefix, "Used composite index in query", -1);
-        profiler.updateCounter(profiler_prefix + "." + params, "Used composite index in query with " + params + " params", -1);
-        profiler.updateCounter(profiler_prefix + "." + params + '.' + keyParams.size(), "Used composite index in query with "
-            + params + " params and " + keyParams.size() + " keys", -1);
-      }
-    }
-  }
-
-  private boolean canOptimize(List<List<OIndexSearchResult>> conditionHierarchy) {
-    if (conditionHierarchy.size() > 1) {
-      return false;
-    }
-    for (List<OIndexSearchResult> subCoditions : conditionHierarchy) {
-      if (subCoditions.size() > 1) {
-        return false;
-      }
-    }
-    return true;
-  }
-
-  /**
-   * Use index to order documents by provided fields.
-   *
-   * @param iSchemaClass where search for indexes for optimization.
-   * @return true if execution was optimized
-   */
-  private boolean optimizeSort(OClass iSchemaClass) {
-    final List<String> fieldNames = new ArrayList<String>();
-
-    for (OPair<String, String> pair : orderedFields) {
-      fieldNames.add(pair.getKey());
-    }
-
-    final Set<OIndex<?>> indexes = iSchemaClass.getInvolvedIndexes(fieldNames);
-
-    for (OIndex<?> index : indexes) {
-      if (orderByOptimizer.canBeUsedByOrderBy(index, orderedFields)) {
-        final boolean ascSortOrder = orderedFields.get(0).getValue().equals(KEYWORD_ASC);
-
-        final Object key;
-        if (ascSortOrder) {
-          key = index.getFirstKey();
-        } else {
-          key = index.getLastKey();
-        }
-
-        if (key == null) {
-          return false;
-        }
-
-        fullySortedByIndex = true;
-
-        if (context.isRecordingMetrics()) {
-          context.setVariable("indexIsUsedInOrderBy", true);
-          context.setVariable("fullySortedByIndex", fullySortedByIndex);
-
-          Set<String> idxNames = (Set<String>) context.getVariable("involvedIndexes");
-          if (idxNames == null) {
-            idxNames = new HashSet<String>();
-            context.setVariable("involvedIndexes", idxNames);
-          }
-
-          idxNames.add(index.getName());
-        }
-
-        final OIndexCursor cursor;
-        if (ascSortOrder) {
-          cursor = index.iterateEntriesMajor(key, true, true);
-        } else {
-          cursor = index.iterateEntriesMinor(key, true, false);
-        }
-        fetchValuesFromIndexCursor(cursor);
-
-        return true;
-      }
-    }
-
-    metricRecorder.recordOrderByOptimizationMetric(false, this.fullySortedByIndex);
-    return false;
-  }
-
-  private void fetchValuesFromIndexCursor(final OIndexCursor cursor) {
-    int needsToFetch;
-    if (fetchLimit > 0) {
-      needsToFetch = fetchLimit + skip;
-    } else {
-      needsToFetch = -1;
-    }
-
-    cursor.setPrefetchSize(needsToFetch);
-    fetchFromTarget(cursor);
-  }
-
-  private void fetchEntriesFromIndexCursor(final OIndexCursor cursor) {
-    int needsToFetch;
-    if (fetchLimit > 0) {
-      needsToFetch = fetchLimit + skip;
-    } else {
-      needsToFetch = -1;
-    }
-
-    cursor.setPrefetchSize(needsToFetch);
-
-    Entry<Object, OIdentifiable> entryRecord = cursor.nextEntry();
-    if (needsToFetch > 0) {
-      needsToFetch--;
-    }
-
-    while (entryRecord != null) {
-      final ODocument doc = new ODocument().setOrdered(true);
-      doc.field("key", entryRecord.getKey());
-      doc.field("rid", entryRecord.getValue().getIdentity());
-      ORecordInternal.unsetDirty(doc);
-
-      if (!handleResult(doc))
-      // LIMIT REACHED
-      {
-        break;
-      }
-
-      if (needsToFetch > 0) {
-        needsToFetch--;
-        cursor.setPrefetchSize(needsToFetch);
-      }
-
-      entryRecord = cursor.nextEntry();
-    }
-  }
-
-  private void applyOrderBy() {
-    if (orderedFields.isEmpty() || fullySortedByIndex) {
-      return;
-    }
-
-    final long startOrderBy = System.currentTimeMillis();
-    try {
-
-      if (tempResult instanceof OMultiCollectionIterator) {
-        final List<OIdentifiable> list = new ArrayList<OIdentifiable>();
-        for (OIdentifiable o : tempResult) {
-          list.add(o);
-        }
-        tempResult = list;
-      }
-
-      ODocumentHelper.sort((List<? extends OIdentifiable>) tempResult, orderedFields, context);
-      orderedFields.clear();
-
-    } finally {
-      metricRecorder.orderByElapsed(startOrderBy);
-    }
-  }
-
-  /**
-   * Extract the content of collections and/or links and put it as result
-   */
-  private void applyExpand() {
-    if (expandTarget == null) {
-      return;
-    }
-
-    final long startExpand = System.currentTimeMillis();
-    try {
-
-      if (tempResult == null) {
-        tempResult = new ArrayList<OIdentifiable>();
-        if (expandTarget instanceof OSQLFilterItemVariable) {
-          Object r = ((OSQLFilterItemVariable) expandTarget).getValue(null, null, context);
-          if (r != null) {
-            if (r instanceof OIdentifiable) {
-              ((Collection<OIdentifiable>) tempResult).add((OIdentifiable) r);
-            } else if (OMultiValue.isMultiValue(r)) {
-              for (Object o : OMultiValue.getMultiValueIterable(r)) {
-                ((Collection<OIdentifiable>) tempResult).add((OIdentifiable) o);
-              }
-            }
-          }
-        }
-      } else {
-        final OMultiCollectionIterator<OIdentifiable> finalResult = new OMultiCollectionIterator<OIdentifiable>();
-        finalResult.setLimit(limit);
-        for (OIdentifiable id : tempResult) {
-          final Object fieldValue;
-          if (expandTarget instanceof OSQLFilterItem) {
-            fieldValue = ((OSQLFilterItem) expandTarget).getValue(id.getRecord(), null, context);
-          } else if (expandTarget instanceof OSQLFunctionRuntime) {
-            fieldValue = ((OSQLFunctionRuntime) expandTarget).getResult();
-          } else {
-            fieldValue = expandTarget.toString();
-          }
-
-          if (fieldValue != null) {
-            if (fieldValue instanceof Collection<?> || fieldValue.getClass().isArray() || fieldValue instanceof Iterator<?>
-                || fieldValue instanceof OIdentifiable || fieldValue instanceof ORidBag) {
-              finalResult.add(fieldValue);
-            } else if (fieldValue instanceof Map<?, ?>) {
-              finalResult.add(((Map<?, OIdentifiable>) fieldValue).values());
-            }
-          }
-        }
-        tempResult = finalResult;
-      }
-    } finally {
-      context.setVariable("expandElapsed", (System.currentTimeMillis() - startExpand));
-    }
-
-  }
-
-  private void searchInIndex() {
-    final OIndex<Object> index = (OIndex<Object>) getDatabase().getMetadata().getIndexManager()
-        .getIndex(parsedTarget.getTargetIndex());
-
-    if (index == null) {
-      throw new OCommandExecutionException("Target index '" + parsedTarget.getTargetIndex() + "' not found");
-    }
-
-    boolean ascOrder = true;
-    if (!orderedFields.isEmpty()) {
-      if (orderedFields.size() != 1) {
-        throw new OCommandExecutionException("Index can be ordered only by key field");
-      }
-
-      final String fieldName = orderedFields.get(0).getKey();
-      if (!fieldName.equalsIgnoreCase("key")) {
-        throw new OCommandExecutionException("Index can be ordered only by key field");
-      }
-
-      final String order = orderedFields.get(0).getValue();
-      ascOrder = order.equalsIgnoreCase(KEYWORD_ASC);
-    }
-
-    // nothing was added yet, so index definition for manual index was not calculated
-    if (index.getDefinition() == null) {
-      return;
-    }
-
-    if (compiledFilter != null && compiledFilter.getRootCondition() != null) {
-      if (!"KEY".equalsIgnoreCase(compiledFilter.getRootCondition().getLeft().toString())) {
-        throw new OCommandExecutionException("'Key' field is required for queries against indexes");
-      }
-
-      final OQueryOperator indexOperator = compiledFilter.getRootCondition().getOperator();
-
-      if (indexOperator instanceof OQueryOperatorBetween) {
-        final Object[] values = (Object[]) compiledFilter.getRootCondition().getRight();
-
-        final OIndexCursor cursor = index.iterateEntriesBetween(getIndexKey(index.getDefinition(), values[0], context), true,
-            getIndexKey(index.getDefinition(), values[2], context), true, ascOrder);
-        fetchEntriesFromIndexCursor(cursor);
-      } else if (indexOperator instanceof OQueryOperatorMajor) {
-        final Object value = compiledFilter.getRootCondition().getRight();
-
-        final OIndexCursor cursor = index.iterateEntriesMajor(getIndexKey(index.getDefinition(), value, context), false, ascOrder);
-        fetchEntriesFromIndexCursor(cursor);
-      } else if (indexOperator instanceof OQueryOperatorMajorEquals) {
-        final Object value = compiledFilter.getRootCondition().getRight();
-        final OIndexCursor cursor = index.iterateEntriesMajor(getIndexKey(index.getDefinition(), value, context), true, ascOrder);
-        fetchEntriesFromIndexCursor(cursor);
-
-      } else if (indexOperator instanceof OQueryOperatorMinor) {
-        final Object value = compiledFilter.getRootCondition().getRight();
-
-        OIndexCursor cursor = index.iterateEntriesMinor(getIndexKey(index.getDefinition(), value, context), false, ascOrder);
-        fetchEntriesFromIndexCursor(cursor);
-      } else if (indexOperator instanceof OQueryOperatorMinorEquals) {
-        final Object value = compiledFilter.getRootCondition().getRight();
-
-        OIndexCursor cursor = index.iterateEntriesMinor(getIndexKey(index.getDefinition(), value, context), true, ascOrder);
-        fetchEntriesFromIndexCursor(cursor);
-      } else if (indexOperator instanceof OQueryOperatorIn) {
-        final List<Object> origValues = (List<Object>) compiledFilter.getRootCondition().getRight();
-        final List<Object> values = new ArrayList<Object>(origValues.size());
-        for (Object val : origValues) {
-          if (index.getDefinition() instanceof OCompositeIndexDefinition) {
-            throw new OCommandExecutionException("Operator IN not supported yet.");
-          }
-
-          val = getIndexKey(index.getDefinition(), val, context);
-          values.add(val);
-        }
-
-        OIndexCursor cursor = index.iterateEntries(values, true);
-        fetchEntriesFromIndexCursor(cursor);
-      } else {
-        final Object right = compiledFilter.getRootCondition().getRight();
-        Object keyValue = getIndexKey(index.getDefinition(), right, context);
-        if (keyValue == null) {
-          return;
-        }
-
-        final Object res;
-        if (index.getDefinition().getParamCount() == 1) {
-          // CONVERT BEFORE SEARCH IF NEEDED
-          final OType type = index.getDefinition().getTypes()[0];
-          keyValue = OType.convert(keyValue, type.getDefaultJavaType());
-
-          res = index.get(keyValue);
-        } else {
-          final Object secondKey = getIndexKey(index.getDefinition(), right, context);
-          if (keyValue instanceof OCompositeKey && secondKey instanceof OCompositeKey
-              && ((OCompositeKey) keyValue).getKeys().size() == index.getDefinition().getParamCount()
-              && ((OCompositeKey) secondKey).getKeys().size() == index.getDefinition().getParamCount()) {
-            res = index.get(keyValue);
-          } else {
-            OIndexCursor cursor = index.iterateEntriesBetween(keyValue, true, secondKey, true, true);
-            fetchEntriesFromIndexCursor(cursor);
-            return;
-          }
-
-        }
-
-        if (res != null) {
-          if (res instanceof Collection<?>) {
-            // MULTI VALUES INDEX
-            for (final OIdentifiable r : (Collection<OIdentifiable>) res) {
-              if (!handleResult(createIndexEntryAsDocument(keyValue, r.getIdentity())))
-              // LIMIT REACHED
-              {
-                break;
-              }
-            }
-          } else {
-            // SINGLE VALUE INDEX
-            handleResult(createIndexEntryAsDocument(keyValue, ((OIdentifiable) res).getIdentity()));
-          }
-        }
-      }
-
-    } else {
-      if (isIndexSizeQuery()) {
-        getProjectionGroup(null).applyValue(projections.keySet().iterator().next(), index.getSize());
-        return;
-      }
-
-      if (isIndexKeySizeQuery()) {
-        getProjectionGroup(null).applyValue(projections.keySet().iterator().next(), index.getKeySize());
-        return;
-      }
-
-      final OIndexInternal<?> indexInternal = index.getInternal();
-      if (indexInternal instanceof OSharedResource) {
-        ((OSharedResource) indexInternal).acquireExclusiveLock();
-      }
-
-      try {
-        // ADD ALL THE ITEMS AS RESULT
-        if (ascOrder) {
-          final Object firstKey = index.getFirstKey();
-          if (firstKey == null) {
-            return;
-          }
-
-          final OIndexCursor cursor = index.iterateEntriesMajor(firstKey, true, true);
-          fetchEntriesFromIndexCursor(cursor);
-        } else {
-          final Object lastKey = index.getLastKey();
-          if (lastKey == null) {
-            return;
-          }
-
-          final OIndexCursor cursor = index.iterateEntriesMinor(lastKey, true, false);
-          fetchEntriesFromIndexCursor(cursor);
-        }
-      } finally {
-        if (indexInternal instanceof OSharedResource) {
-          ((OSharedResource) indexInternal).releaseExclusiveLock();
-        }
-      }
-    }
-  }
-
-  private boolean isIndexSizeQuery() {
-    if (!(groupedResult != null && projections.entrySet().size() == 1)) {
-      return false;
-    }
-
-    final Object projection = projections.values().iterator().next();
-    if (!(projection instanceof OSQLFunctionRuntime)) {
-      return false;
-    }
-
-    final OSQLFunctionRuntime f = (OSQLFunctionRuntime) projection;
-    return f.getRoot().equals(OSQLFunctionCount.NAME)
-        && ((f.configuredParameters == null || f.configuredParameters.length == 0) || (f.configuredParameters.length == 1
-        && f.configuredParameters[0]
-        .equals("*")));
-  }
-
-  private boolean isIndexKeySizeQuery() {
-    if (!(groupedResult != null && projections.entrySet().size() == 1)) {
-      return false;
-    }
-
-    final Object projection = projections.values().iterator().next();
-    if (!(projection instanceof OSQLFunctionRuntime)) {
-      return false;
-    }
-
-    final OSQLFunctionRuntime f = (OSQLFunctionRuntime) projection;
-    if (!f.getRoot().equals(OSQLFunctionCount.NAME)) {
-      return false;
-    }
-
-    if (!(f.configuredParameters != null && f.configuredParameters.length == 1
-        && f.configuredParameters[0] instanceof OSQLFunctionRuntime)) {
-      return false;
-    }
-
-    final OSQLFunctionRuntime fConfigured = (OSQLFunctionRuntime) f.configuredParameters[0];
-    if (!fConfigured.getRoot().equals(OSQLFunctionDistinct.NAME)) {
-      return false;
-    }
-
-    if (!(fConfigured.configuredParameters != null && fConfigured.configuredParameters.length == 1
-        && fConfigured.configuredParameters[0] instanceof OSQLFilterItemField)) {
-      return false;
-    }
-
-    final OSQLFilterItemField field = (OSQLFilterItemField) fConfigured.configuredParameters[0];
-    return field.getRoot().equals("key");
-  }
-
-  private void handleNoTarget() {
-    if (parsedTarget == null && expandTarget == null)
-    // ONLY LET, APPLY TO THEM
-    {
-      addResult(ORuntimeResult.createProjectionDocument(resultCount));
-    }
-  }
-
-  private void handleGroupBy() {
-    if (groupedResult != null && tempResult == null) {
-
-      final long startGroupBy = System.currentTimeMillis();
-      try {
-
-        tempResult = new ArrayList<OIdentifiable>();
-
-        for (Entry<Object, ORuntimeResult> g : groupedResult.entrySet()) {
-          if (g.getKey() != null || (groupedResult.size() == 1 && groupByFields == null)) {
-            final ODocument doc = g.getValue().getResult();
-            if (doc != null && !doc.isEmpty()) {
-              ((List<OIdentifiable>) tempResult).add(doc);
-            }
-          }
-        }
-
-      } finally {
-        context.setVariable("groupByElapsed", (System.currentTimeMillis() - startGroupBy));
-      }
-    }
-  }
-}
+/*
+ *
+ *  *  Copyright 2014 Orient Technologies LTD (info(at)orientechnologies.com)
+ *  *
+ *  *  Licensed under the Apache License, Version 2.0 (the "License");
+ *  *  you may not use this file except in compliance with the License.
+ *  *  You may obtain a copy of the License at
+ *  *
+ *  *       http://www.apache.org/licenses/LICENSE-2.0
+ *  *
+ *  *  Unless required by applicable law or agreed to in writing, software
+ *  *  distributed under the License is distributed on an "AS IS" BASIS,
+ *  *  WITHOUT WARRANTIES OR CONDITIONS OF ANY KIND, either express or implied.
+ *  *  See the License for the specific language governing permissions and
+ *  *  limitations under the License.
+ *  *
+ *  * For more information: http://www.orientechnologies.com
+ *
+ */
+package com.orientechnologies.orient.core.sql;
+
+import com.orientechnologies.common.collection.OMultiCollectionIterator;
+import com.orientechnologies.common.collection.OMultiValue;
+import com.orientechnologies.common.concur.resource.OSharedResource;
+import com.orientechnologies.common.log.OLogManager;
+import com.orientechnologies.common.profiler.OProfilerMBean;
+import com.orientechnologies.common.util.OPair;
+import com.orientechnologies.orient.core.Orient;
+import com.orientechnologies.orient.core.command.OBasicCommandContext;
+import com.orientechnologies.orient.core.command.OCommandContext;
+import com.orientechnologies.orient.core.command.OCommandRequest;
+import com.orientechnologies.orient.core.db.ODatabaseRecordThreadLocal;
+import com.orientechnologies.orient.core.db.record.ODatabaseRecord;
+import com.orientechnologies.orient.core.db.record.ODatabaseRecordInternal;
+import com.orientechnologies.orient.core.db.record.OIdentifiable;
+import com.orientechnologies.orient.core.db.record.ridbag.ORidBag;
+import com.orientechnologies.orient.core.exception.OCommandExecutionException;
+import com.orientechnologies.orient.core.exception.OQueryParsingException;
+import com.orientechnologies.orient.core.id.OContextualRecordId;
+import com.orientechnologies.orient.core.id.ORID;
+import com.orientechnologies.orient.core.index.*;
+import com.orientechnologies.orient.core.metadata.schema.OClass;
+import com.orientechnologies.orient.core.metadata.schema.OType;
+import com.orientechnologies.orient.core.metadata.security.ODatabaseSecurityResources;
+import com.orientechnologies.orient.core.metadata.security.ORole;
+import com.orientechnologies.orient.core.metadata.security.OSecurityShared;
+import com.orientechnologies.orient.core.metadata.security.OUser;
+import com.orientechnologies.orient.core.record.ORecord;
+import com.orientechnologies.orient.core.record.ORecordInternal;
+import com.orientechnologies.orient.core.record.impl.ODocument;
+import com.orientechnologies.orient.core.record.impl.ODocumentHelper;
+import com.orientechnologies.orient.core.serialization.serializer.OStringSerializerHelper;
+import com.orientechnologies.orient.core.sql.filter.*;
+import com.orientechnologies.orient.core.sql.functions.OSQLFunctionRuntime;
+import com.orientechnologies.orient.core.sql.functions.coll.OSQLFunctionDistinct;
+import com.orientechnologies.orient.core.sql.functions.misc.OSQLFunctionCount;
+import com.orientechnologies.orient.core.sql.operator.*;
+import com.orientechnologies.orient.core.sql.query.OResultSet;
+import com.orientechnologies.orient.core.sql.query.OSQLQuery;
+import com.orientechnologies.orient.core.storage.OStorage;
+
+import java.util.*;
+import java.util.Map.Entry;
+import java.util.concurrent.Future;
+import java.util.concurrent.ThreadPoolExecutor;
+import java.util.concurrent.locks.Lock;
+import java.util.concurrent.locks.ReentrantLock;
+
+/**
+ * Executes the SQL SELECT statement. the parse() method compiles the query and builds the meta information needed by the execute().
+ * If the query contains the ORDER BY clause, the results are temporary collected internally, then ordered and finally returned all
+ * together to the listener.
+ *
+ * @author Luca Garulli
+ */
+@SuppressWarnings("unchecked")
+public class OCommandExecutorSQLSelect extends OCommandExecutorSQLResultsetAbstract {
+  public static final  String                      KEYWORD_SELECT       = "SELECT";
+  public static final  String                      KEYWORD_ASC          = "ASC";
+  public static final  String                      KEYWORD_DESC         = "DESC";
+  public static final  String                      KEYWORD_ORDER        = "ORDER";
+  public static final  String                      KEYWORD_BY           = "BY";
+  public static final  String                      KEYWORD_GROUP        = "GROUP";
+  public static final  String                      KEYWORD_FETCHPLAN    = "FETCHPLAN";
+  private static final String                      KEYWORD_AS           = "AS";
+  private static final String                      KEYWORD_PARALLEL     = "PARALLEL";
+  private final        OOrderByOptimizer           orderByOptimizer     = new OOrderByOptimizer();
+  private final        OMetricRecorder             metricRecorder       = new OMetricRecorder();
+  private final        OFilterOptimizer            filterOptimizer      = new OFilterOptimizer();
+  private final        OFilterAnalyzer             filterAnalyzer       = new OFilterAnalyzer();
+  private              Map<String, String>         projectionDefinition = null;
+  // THIS HAS BEEN KEPT FOR COMPATIBILITY; BUT IT'S USED THE PROJECTIONS IN GROUPED-RESULTS
+  private              Map<String, Object>         projections          = null;
+  private              List<OPair<String, String>> orderedFields        = new ArrayList<OPair<String, String>>();
+  private List<String>                groupByFields;
+  private Map<Object, ORuntimeResult> groupedResult;
+  private Object                      expandTarget;
+  private int fetchLimit = -1;
+  private          OIdentifiable lastRecord;
+  private          String        fetchPlan;
+  private volatile boolean       executing;
+
+  private boolean                   fullySortedByIndex = false;
+  private OStorage.LOCKING_STRATEGY lockingStrategy    = OStorage.LOCKING_STRATEGY.DEFAULT;
+  private boolean                   parallel           = false;
+  private Lock                      parallelLock       = new ReentrantLock();
+
+  private Set<ORID> foundResults = new HashSet<ORID>();
+
+  private final class IndexUsageLog {
+    IndexUsageLog(OIndex<?> index,
+        List<Object> keyParams,
+        OIndexDefinition indexDefinition) {
+      this.index = index;
+      this.keyParams = keyParams;
+      this.indexDefinition = indexDefinition;
+    }
+
+    OIndex<?>        index;
+    List<Object>     keyParams;
+    OIndexDefinition indexDefinition;
+  }
+
+  private final class IndexComparator implements Comparator<OIndex<?>> {
+    public int compare(final OIndex<?> indexOne, final OIndex<?> indexTwo) {
+      final OIndexDefinition definitionOne = indexOne.getDefinition();
+      final OIndexDefinition definitionTwo = indexTwo.getDefinition();
+
+      final int firstParamCount = definitionOne.getParamCount();
+      final int secondParamCount = definitionTwo.getParamCount();
+
+      final int result = firstParamCount - secondParamCount;
+
+      if (result == 0 && !orderedFields.isEmpty()) {
+        if (!(indexOne instanceof OChainedIndexProxy)
+            && orderByOptimizer.canBeUsedByOrderBy(indexOne, OCommandExecutorSQLSelect.this.orderedFields)) {
+          return 1;
+        }
+
+        if (!(indexTwo instanceof OChainedIndexProxy)
+            && orderByOptimizer.canBeUsedByOrderBy(indexTwo, OCommandExecutorSQLSelect.this.orderedFields)) {
+          return -1;
+        }
+      }
+
+      return result;
+    }
+  }
+
+  private static Object getIndexKey(final OIndexDefinition indexDefinition, Object value, OCommandContext context) {
+    if (indexDefinition instanceof OCompositeIndexDefinition || indexDefinition.getParamCount() > 1) {
+      if (value instanceof List) {
+        final List<?> values = (List<?>) value;
+        List<Object> keyParams = new ArrayList<Object>(values.size());
+
+        for (Object o : values) {
+          keyParams.add(OSQLHelper.getValue(o, null, context));
+        }
+        return indexDefinition.createValue(keyParams);
+      } else {
+        value = OSQLHelper.getValue(value);
+        if (value instanceof OCompositeKey) {
+          return value;
+        } else {
+          return indexDefinition.createValue(value);
+        }
+      }
+    } else {
+      return indexDefinition.createValue(OSQLHelper.getValue(value));
+    }
+  }
+
+  private static ODocument createIndexEntryAsDocument(final Object iKey, final OIdentifiable iValue) {
+    final ODocument doc = new ODocument().setOrdered(true);
+    doc.field("key", iKey);
+    doc.field("rid", iValue);
+    ORecordInternal.unsetDirty(doc);
+    return doc;
+  }
+
+  /**
+   * Compile the filter conditions only the first time.
+   */
+  public OCommandExecutorSQLSelect parse(final OCommandRequest iRequest) {
+    super.parse(iRequest);
+
+    initContext();
+
+    final int pos = parseProjections();
+    if (pos == -1) {
+      return this;
+    }
+
+    final int endPosition = parserText.length();
+
+    parserNextWord(true);
+    if (parserGetLastWord().equalsIgnoreCase(KEYWORD_FROM)) {
+      // FROM
+      parsedTarget = OSQLEngine.getInstance().parseTarget(parserText.substring(parserGetCurrentPosition(), endPosition),
+          getContext(), KEYWORD_WHERE);
+      parserSetCurrentPosition(parsedTarget.parserIsEnded() ? endPosition : parsedTarget.parserGetCurrentPosition()
+          + parserGetCurrentPosition());
+    } else {
+      parserGoBack();
+    }
+
+    if (!parserIsEnded()) {
+      parserSkipWhiteSpaces();
+
+      while (!parserIsEnded()) {
+        parserNextWord(true);
+        final String w = parserGetLastWord();
+
+        if (!w.isEmpty()) {
+          if (w.equals(KEYWORD_WHERE)) {
+            compiledFilter = OSQLEngine.getInstance().parseCondition(parserText.substring(parserGetCurrentPosition(), endPosition),
+                getContext(), KEYWORD_WHERE);
+            optimize();
+            parserSetCurrentPosition(compiledFilter.parserIsEnded() ? endPosition : compiledFilter.parserGetCurrentPosition()
+                + parserGetCurrentPosition());
+          } else if (w.equals(KEYWORD_LET)) {
+            parseLet();
+          } else if (w.equals(KEYWORD_GROUP)) {
+            parseGroupBy();
+          } else if (w.equals(KEYWORD_ORDER)) {
+            parseOrderBy();
+          } else if (w.equals(KEYWORD_LIMIT)) {
+            parseLimit(w);
+          } else if (w.equals(KEYWORD_SKIP) || w.equals(KEYWORD_OFFSET)) {
+            parseSkip(w);
+          } else if (w.equals(KEYWORD_FETCHPLAN)) {
+            parseFetchplan(w);
+          } else if (w.equals(KEYWORD_TIMEOUT)) {
+            parseTimeout(w);
+          } else if (w.equals(KEYWORD_LOCK)) {
+            final String lock = parseLock();
+
+            if (lock.equalsIgnoreCase("DEFAULT")) {
+              lockingStrategy = OStorage.LOCKING_STRATEGY.DEFAULT;
+            } else if (lock.equals("NONE")) {
+              lockingStrategy = OStorage.LOCKING_STRATEGY.NONE;
+            } else if (lock.equals("RECORD")) {
+              lockingStrategy = OStorage.LOCKING_STRATEGY.KEEP_EXCLUSIVE_LOCK;
+            }
+          } else if (w.equals(KEYWORD_PARALLEL)) {
+            parallel = parseParallel(w);
+          } else {
+            throwParsingException("Invalid keyword '" + w + "'");
+          }
+        }
+      }
+    }
+    if (limit == 0 || limit < -1) {
+      throw new IllegalArgumentException("Limit must be > 0 or = -1 (no limit)");
+    }
+
+    return this;
+  }
+
+  /**
+   * Determine clusters that are used in select operation
+   *
+   * @return set of involved cluster names
+   */
+  public Set<String> getInvolvedClusters() {
+
+    final Set<String> clusters = new HashSet<String>();
+
+    if (parsedTarget != null) {
+      final ODatabaseRecord db = getDatabase();
+
+      if (parsedTarget.getTargetQuery() != null) {
+        // SUB QUERY, PROPAGATE THE CALL
+        final Set<String> clIds = parsedTarget.getTargetQuery().getInvolvedClusters();
+        for (String c : clIds)
+        // FILTER THE CLUSTER WHERE THE USER HAS THE RIGHT ACCESS
+        {
+          if (checkClusterAccess(db, c)) {
+            clusters.add(c);
+          }
+        }
+
+      } else if (parsedTarget.getTargetRecords() != null) {
+        // SINGLE RECORDS: BROWSE ALL (COULD BE EXPENSIVE).
+        for (OIdentifiable identifiable : parsedTarget.getTargetRecords()) {
+          final String c = db.getClusterNameById(identifiable.getIdentity().getClusterId()).toLowerCase();
+          // FILTER THE CLUSTER WHERE THE USER HAS THE RIGHT ACCESS
+          if (checkClusterAccess(db, c)) {
+            clusters.add(c);
+          }
+        }
+      }
+
+      if (parsedTarget.getTargetClasses() != null) {
+        return getInvolvedClustersOfClasses(parsedTarget.getTargetClasses().values());
+      }
+
+      if (parsedTarget.getTargetClusters() != null) {
+        return getInvolvedClustersOfClusters(parsedTarget.getTargetClusters().values());
+      }
+
+      if (parsedTarget.getTargetIndex() != null)
+      // EXTRACT THE CLASS NAME -> CLUSTERS FROM THE INDEX DEFINITION
+      {
+        return getInvolvedClustersOfIndex(parsedTarget.getTargetIndex());
+      }
+
+    }
+    return clusters;
+  }
+
+  /**
+   * @return {@code ture} if any of the sql functions perform aggregation, {@code false} otherwise
+   */
+  public boolean isAnyFunctionAggregates() {
+    if (projections != null) {
+      for (Entry<String, Object> p : projections.entrySet()) {
+        if (p.getValue() instanceof OSQLFunctionRuntime && ((OSQLFunctionRuntime) p.getValue()).aggregateResults()) {
+          return true;
+        }
+      }
+    }
+    return false;
+  }
+
+  public Iterator<OIdentifiable> iterator() {
+    return iterator(null);
+  }
+
+  public Iterator<OIdentifiable> iterator(final Map<Object, Object> iArgs) {
+    final Iterator<OIdentifiable> subIterator;
+    if (target == null) {
+      // GET THE RESULT
+      executeSearch(iArgs);
+      applyExpand();
+      handleNoTarget();
+      handleGroupBy();
+      applyOrderBy();
+
+      subIterator = new ArrayList<OIdentifiable>((List<OIdentifiable>) getResult()).iterator();
+      lastRecord = null;
+      tempResult = null;
+      groupedResult = null;
+    } else {
+      subIterator = (Iterator<OIdentifiable>) target;
+    }
+
+    return subIterator;
+  }
+
+  public Object execute(final Map<Object, Object> iArgs) {
+    try {
+      if (iArgs != null)
+      // BIND ARGUMENTS INTO CONTEXT TO ACCESS FROM ANY POINT (EVEN FUNCTIONS)
+      {
+        for (Entry<Object, Object> arg : iArgs.entrySet()) {
+          context.setVariable(arg.getKey().toString(), arg.getValue());
+        }
+      }
+
+      if (timeoutMs > 0) {
+        getContext().beginExecution(timeoutMs, timeoutStrategy);
+      }
+
+      if (!optimizeExecution()) {
+        fetchLimit = getQueryFetchLimit();
+
+        executeSearch(iArgs);
+        applyExpand();
+        handleNoTarget();
+        handleGroupBy();
+        applyOrderBy();
+        applyLimitAndSkip();
+      }
+      return getResult();
+    } finally {
+      if (request.getResultListener() != null) {
+        request.getResultListener().end();
+      }
+    }
+  }
+
+  public Map<String, Object> getProjections() {
+    return projections;
+  }
+
+  @Override
+  public String getSyntax() {
+    return "SELECT [<Projections>] FROM <Target> [LET <Assignment>*] [WHERE <Condition>*] [ORDER BY <Fields>* [ASC|DESC]*] [LIMIT <MaxRecords>] [TIMEOUT <TimeoutInMs>] [LOCK none|record]";
+  }
+
+  public String getFetchPlan() {
+    return fetchPlan != null ? fetchPlan : request.getFetchPlan();
+  }
+
+  protected void executeSearch(final Map<Object, Object> iArgs) {
+    assignTarget(iArgs);
+
+    if (target == null) {
+      if (let != null)
+      // EXECUTE ONCE TO ASSIGN THE LET
+      {
+        assignLetClauses(lastRecord != null ? lastRecord.getRecord() : null);
+      }
+
+      // SEARCH WITHOUT USING TARGET (USUALLY WHEN LET/INDEXES ARE INVOLVED)
+      return;
+    }
+
+    fetchFromTarget(target);
+  }
+
+  @Override
+  protected boolean assignTarget(Map<Object, Object> iArgs) {
+    if (!super.assignTarget(iArgs)) {
+      if (parsedTarget.getTargetIndex() != null) {
+        searchInIndex();
+      } else {
+        throw new OQueryParsingException("No source found in query: specify class, cluster(s), index or single record(s). Use "
+            + getSyntax());
+      }
+    }
+    return true;
+  }
+
+  protected boolean executeSearchRecord(final OIdentifiable id) {
+    if (Thread.interrupted()) {
+      throw new OCommandExecutionException("The select execution has been interrupted");
+    }
+
+    if (!context.checkTimeout()) {
+      return false;
+    }
+
+    final OStorage.LOCKING_STRATEGY contextLockingStrategy =
+        context.getVariable("$locking") != null ? (OStorage.LOCKING_STRATEGY) context
+            .getVariable("$locking") : null;
+
+    final OStorage.LOCKING_STRATEGY localLockingStrategy = contextLockingStrategy != null ? contextLockingStrategy
+        : lockingStrategy;
+
+    ORecord record = null;
+    try {
+      if (id instanceof ORecord) {
+        record = (ORecord) id;
+
+        // LOCK THE RECORD IF NEEDED
+        if (localLockingStrategy == OStorage.LOCKING_STRATEGY.KEEP_EXCLUSIVE_LOCK) {
+          record.lock(true);
+        } else if (localLockingStrategy == OStorage.LOCKING_STRATEGY.KEEP_SHARED_LOCK) {
+          record.lock(false);
+        }
+
+      } else {
+        record = getDatabase().load(id.getIdentity(), null, false, false, localLockingStrategy);
+        if (id instanceof OContextualRecordId && ((OContextualRecordId) id).getContext() != null) {
+          Map<String, Object> ridContext = ((OContextualRecordId) id).getContext();
+          for (String key : ridContext.keySet()) {
+            context.setVariable(key, ridContext.get(key));
+          }
+        }
+      }
+
+      context.updateMetric("recordReads", +1);
+
+      if (record == null || ORecordInternal.getRecordType(record) != ODocument.RECORD_TYPE)
+      // SKIP IT
+      {
+        return true;
+      }
+
+      context.updateMetric("documentReads", +1);
+
+      context.setVariable("current", record);
+      assignLetClauses(record);
+
+      if (filter(record)) {
+        if (!handleResult(record))
+        // LIMIT REACHED
+        {
+          return false;
+        }
+      }
+    } finally {
+      if (record != null) {
+        if (localLockingStrategy != null)
+        // CONTEXT LOCK: lock must be released (no matter if filtered or not)
+        {
+          if (localLockingStrategy == OStorage.LOCKING_STRATEGY.KEEP_EXCLUSIVE_LOCK
+              || localLockingStrategy == OStorage.LOCKING_STRATEGY.KEEP_SHARED_LOCK) {
+            record.unlock();
+          }
+        }
+      }
+    }
+    return true;
+  }
+
+  /**
+   * Handles the record in result.
+   *
+   * @param iRecord Record to handle
+   * @return false if limit has been reached, otherwise true
+   */
+  protected boolean handleResult(final OIdentifiable iRecord) {
+    if (parallel)
+    // LOCK FOR PARALLEL EXECUTION. THIS PREVENT CONCURRENT ISSUES
+    {
+      parallelLock.lock();
+    }
+
+    try {
+      if ((orderedFields.isEmpty() || fullySortedByIndex) && skip > 0) {
+        lastRecord = null;
+        skip--;
+        return true;
+      }
+
+      lastRecord = iRecord;
+
+      resultCount++;
+
+      if (!addResult(lastRecord)) {
+        return false;
+      }
+
+      return !((orderedFields.isEmpty() || fullySortedByIndex) && !isAnyFunctionAggregates() && fetchLimit > -1
+          && resultCount >= fetchLimit);
+    } finally {
+      if (parallel)
+      // UNLOCK PARALLEL EXECUTION
+      {
+        parallelLock.unlock();
+      }
+    }
+  }
+
+  protected boolean addResult(OIdentifiable iRecord) {
+    if (iRecord == null) {
+      return true;
+    }
+
+    if (projections != null || groupByFields != null && !groupByFields.isEmpty()) {
+      if (groupedResult == null) {
+        // APPLY PROJECTIONS IN LINE
+        iRecord = ORuntimeResult.getProjectionResult(resultCount, projections, context, iRecord);
+        if (iRecord == null) {
+          return true;
+        }
+      } else {
+        // AGGREGATION/GROUP BY
+        Object fieldValue = null;
+        if (groupByFields != null && !groupByFields.isEmpty()) {
+          if (groupByFields.size() > 1) {
+            // MULTI-FIELD GROUP BY
+            final ODocument doc = iRecord.getRecord();
+            final Object[] fields = new Object[groupByFields.size()];
+            for (int i = 0; i < groupByFields.size(); ++i) {
+              final String field = groupByFields.get(i);
+              if (field.startsWith("$")) {
+                fields[i] = context.getVariable(field);
+              } else {
+                fields[i] = doc.field(field);
+              }
+            }
+            fieldValue = fields;
+          } else {
+            final String field = groupByFields.get(0);
+            if (field != null) {
+              if (field.startsWith("$")) {
+                fieldValue = context.getVariable(field);
+              } else {
+                fieldValue = ((ODocument) iRecord.getRecord()).field(field);
+              }
+            }
+          }
+        }
+
+        getProjectionGroup(fieldValue).applyRecord(iRecord);
+        return true;
+      }
+    }
+
+    boolean result = true;
+    if ((fullySortedByIndex || orderedFields.isEmpty()) && expandTarget == null) {
+      // SEND THE RESULT INLINE
+      if (request.getResultListener() != null) {
+        result = request.getResultListener().result(iRecord);
+      }
+
+    } else {
+
+      // COLLECT ALL THE RECORDS AND ORDER THEM AT THE END
+      if (tempResult == null) {
+        tempResult = new ArrayList<OIdentifiable>();
+      }
+      ((Collection<OIdentifiable>) tempResult).add(iRecord);
+    }
+
+    return result;
+  }
+
+  protected ORuntimeResult getProjectionGroup(final Object fieldValue) {
+    final long projectionElapsed = (Long) context.getVariable("projectionElapsed", 0l);
+    final long begin = System.currentTimeMillis();
+    try {
+
+      Object key = null;
+      if (groupedResult == null) {
+        groupedResult = new LinkedHashMap<Object, ORuntimeResult>();
+      }
+
+      if (fieldValue != null) {
+        if (fieldValue.getClass().isArray()) {
+          // LOOK IT BY HASH (FASTER THAN COMPARE EACH SINGLE VALUE)
+          final Object[] array = (Object[]) fieldValue;
+
+          final StringBuilder keyArray = new StringBuilder();
+          for (Object o : array) {
+            if (keyArray.length() > 0) {
+              keyArray.append(",");
+            }
+            if (o != null) {
+              keyArray.append(o instanceof OIdentifiable ? ((OIdentifiable) o).getIdentity().toString() : o.toString());
+            } else {
+              keyArray.append("null");
+            }
+          }
+
+          key = keyArray.toString();
+        } else
+        // LOOKUP FOR THE FIELD
+        {
+          key = fieldValue;
+        }
+      }
+
+      ORuntimeResult group = groupedResult.get(key);
+      if (group == null) {
+        group = new ORuntimeResult(fieldValue, createProjectionFromDefinition(), resultCount, context);
+        groupedResult.put(key, group);
+      }
+      return group;
+    } finally {
+      context.setVariable("projectionElapsed", projectionElapsed + (System.currentTimeMillis() - begin));
+    }
+  }
+
+  protected void parseGroupBy() {
+    parserRequiredKeyword(KEYWORD_BY);
+
+    groupByFields = new ArrayList<String>();
+    while (!parserIsEnded() && (groupByFields.size() == 0 || parserGetLastSeparator() == ',' || parserGetCurrentChar() == ',')) {
+      final String fieldName = parserRequiredWord(false, "Field name expected");
+      groupByFields.add(fieldName);
+      parserSkipWhiteSpaces();
+    }
+
+    if (groupByFields.size() == 0) {
+      throwParsingException("Group by field set was missed. Example: GROUP BY name, salary");
+    }
+
+    // AGGREGATE IT
+    getProjectionGroup(null);
+  }
+
+  protected void parseOrderBy() {
+    parserRequiredKeyword(KEYWORD_BY);
+
+    String fieldOrdering = null;
+
+    orderedFields = new ArrayList<OPair<String, String>>();
+    while (!parserIsEnded() && (orderedFields.size() == 0 || parserGetLastSeparator() == ',' || parserGetCurrentChar() == ',')) {
+      final String fieldName = parserRequiredWord(false, "Field name expected");
+
+      parserOptionalWord(true);
+
+      final String word = parserGetLastWord();
+
+      if (word.length() == 0)
+      // END CLAUSE: SET AS ASC BY DEFAULT
+      {
+        fieldOrdering = KEYWORD_ASC;
+      } else if (word.equals(KEYWORD_LIMIT) || word.equals(KEYWORD_SKIP) || word.equals(KEYWORD_OFFSET)) {
+        // NEXT CLAUSE: SET AS ASC BY DEFAULT
+        fieldOrdering = KEYWORD_ASC;
+        parserGoBack();
+      } else {
+        if (word.equals(KEYWORD_ASC)) {
+          fieldOrdering = KEYWORD_ASC;
+        } else if (word.equals(KEYWORD_DESC)) {
+          fieldOrdering = KEYWORD_DESC;
+        } else {
+          throwParsingException("Ordering mode '" + word + "' not supported. Valid is 'ASC', 'DESC' or nothing ('ASC' by default)");
+        }
+      }
+
+      orderedFields.add(new OPair<String, String>(fieldName, fieldOrdering));
+      parserSkipWhiteSpaces();
+    }
+
+    if (orderedFields.size() == 0) {
+      throwParsingException("Order by field set was missed. Example: ORDER BY name ASC, salary DESC");
+    }
+  }
+
+  @Override
+  protected void searchInClasses() {
+    final OClass cls = parsedTarget.getTargetClasses().keySet().iterator().next();
+
+    if (!searchForIndexes(cls)) {
+      // CHECK FOR INVERSE ORDER
+      final boolean browsingOrderAsc = !(orderedFields.size() == 1 && orderedFields.get(0).getKey().equalsIgnoreCase("@rid")
+          && orderedFields
+          .get(0).getValue().equalsIgnoreCase("DESC"));
+      super.searchInClasses(browsingOrderAsc);
+    }
+  }
+
+  protected int parseProjections() {
+    if (!parserOptionalKeyword(KEYWORD_SELECT)) {
+      return -1;
+    }
+
+    int upperBound = OStringSerializerHelper.getLowerIndexOf(parserTextUpperCase, parserGetCurrentPosition(), KEYWORD_FROM_2FIND,
+        KEYWORD_LET_2FIND);
+    if (upperBound == -1)
+    // UP TO THE END
+    {
+      upperBound = parserText.length();
+    }
+
+    int lastRealPositionProjection = -1;
+
+    int currPos = parserGetCurrentPosition();
+    if (currPos == -1) {
+      return -1;
+    }
+
+    final String projectionString = parserText.substring(currPos, upperBound);
+    if (projectionString.trim().length() > 0) {
+      // EXTRACT PROJECTIONS
+      projections = new LinkedHashMap<String, Object>();
+      projectionDefinition = new LinkedHashMap<String, String>();
+
+      final List<String> items = OStringSerializerHelper.smartSplit(projectionString, ',');
+
+      int endPos;
+      for (String projectionItem : items) {
+        String projection = OStringSerializerHelper.smartTrim(projectionItem.trim(), true, true);
+
+        if (projectionDefinition == null) {
+          throw new OCommandSQLParsingException("Projection not allowed with FLATTEN() and EXPAND() operators");
+        }
+
+        final List<String> words = OStringSerializerHelper.smartSplit(projection, ' ');
+
+        String fieldName;
+        if (words.size() > 1 && words.get(1).trim().equalsIgnoreCase(KEYWORD_AS)) {
+          // FOUND AS, EXTRACT ALIAS
+          if (words.size() < 3) {
+            throw new OCommandSQLParsingException("Found 'AS' without alias");
+          }
+
+          fieldName = words.get(2).trim();
+
+          if (projectionDefinition.containsKey(fieldName)) {
+            throw new OCommandSQLParsingException("Field '" + fieldName
+                + "' is duplicated in current SELECT, choose a different name");
+          }
+
+          projection = words.get(0).trim();
+
+          if (words.size() > 3) {
+            lastRealPositionProjection = projectionString.indexOf(words.get(3));
+          } else {
+            lastRealPositionProjection += projectionItem.length() + 1;
+          }
+
+        } else {
+          // EXTRACT THE FIELD NAME WITHOUT FUNCTIONS AND/OR LINKS
+          projection = words.get(0);
+          fieldName = projection;
+
+          lastRealPositionProjection = projectionString.indexOf(fieldName) + fieldName.length() + 1;
+
+          if (fieldName.charAt(0) == '@') {
+            fieldName = fieldName.substring(1);
+          }
+
+          endPos = extractProjectionNameSubstringEndPosition(fieldName);
+
+          if (endPos > -1) {
+            fieldName = fieldName.substring(0, endPos);
+          }
+
+          // FIND A UNIQUE NAME BY ADDING A COUNTER
+          for (int fieldIndex = 2; projectionDefinition.containsKey(fieldName); ++fieldIndex) {
+            fieldName += fieldIndex;
+          }
+        }
+
+        String p = projection.toUpperCase(Locale.ENGLISH);
+        if (p.startsWith("FLATTEN(") || p.startsWith("EXPAND(")) {
+          if (p.startsWith("FLATTEN(")) {
+            OLogManager.instance().debug(this, "FLATTEN() operator has been replaced by EXPAND()");
+          }
+          List<String> pars = OStringSerializerHelper.getParameters(projection);
+          if (pars.size() != 1) {
+            throw new OCommandSQLParsingException(
+                "EXPAND/FLATTEN operators expects the field name as parameter. Example EXPAND( out )");
+          }
+          expandTarget = OSQLHelper.parseValue(this, pars.get(0).trim(), context);
+
+          // BY PASS THIS AS PROJECTION BUT TREAT IT AS SPECIAL
+          projectionDefinition = null;
+          projections = null;
+
+          if (groupedResult == null && expandTarget instanceof OSQLFunctionRuntime
+              && ((OSQLFunctionRuntime) expandTarget).aggregateResults()) {
+            getProjectionGroup(null);
+          }
+
+          continue;
+        }
+
+        fieldName = OStringSerializerHelper.getStringContent(fieldName);
+
+        projectionDefinition.put(fieldName, projection);
+      }
+
+      if (projectionDefinition != null
+          && (projectionDefinition.size() > 1 || !projectionDefinition.values().iterator().next().equals("*"))) {
+        projections = createProjectionFromDefinition();
+
+        for (Object p : projections.values()) {
+
+          if (groupedResult == null && p instanceof OSQLFunctionRuntime && ((OSQLFunctionRuntime) p).aggregateResults()) {
+            // AGGREGATE IT
+            getProjectionGroup(null);
+            break;
+          }
+        }
+
+      } else {
+        // TREATS SELECT * AS NO PROJECTION
+        projectionDefinition = null;
+        projections = null;
+      }
+    }
+
+    if (upperBound < parserText.length() - 1) {
+      parserSetCurrentPosition(upperBound);
+    } else if (lastRealPositionProjection > -1) {
+      parserMoveCurrentPosition(lastRealPositionProjection);
+    } else {
+      parserSetEndOfText();
+    }
+
+    return parserGetCurrentPosition();
+  }
+
+  protected Map<String, Object> createProjectionFromDefinition() {
+    if (projectionDefinition == null) {
+      return new LinkedHashMap<String, Object>();
+    }
+
+    final Map<String, Object> projections = new LinkedHashMap<String, Object>(projectionDefinition.size());
+    for (Entry<String, String> p : projectionDefinition.entrySet()) {
+      final Object projectionValue = OSQLHelper.parseValue(this, p.getValue(), context);
+      projections.put(p.getKey(), projectionValue);
+    }
+    return projections;
+  }
+
+  protected int extractProjectionNameSubstringEndPosition(final String projection) {
+    int endPos;
+    final int pos1 = projection.indexOf('.');
+    final int pos2 = projection.indexOf('(');
+    final int pos3 = projection.indexOf('[');
+    if (pos1 > -1 && pos2 == -1 && pos3 == -1) {
+      endPos = pos1;
+    } else if (pos2 > -1 && pos1 == -1 && pos3 == -1) {
+      endPos = pos2;
+    } else if (pos3 > -1 && pos1 == -1 && pos2 == -1) {
+      endPos = pos3;
+    } else if (pos1 > -1 && pos2 > -1 && pos3 == -1) {
+      endPos = Math.min(pos1, pos2);
+    } else if (pos2 > -1 && pos3 > -1 && pos1 == -1) {
+      endPos = Math.min(pos2, pos3);
+    } else if (pos1 > -1 && pos3 > -1 && pos2 == -1) {
+      endPos = Math.min(pos1, pos3);
+    } else if (pos1 > -1 && pos2 > -1 && pos3 > -1) {
+      endPos = Math.min(pos1, pos2);
+      endPos = Math.min(endPos, pos3);
+    } else {
+      endPos = -1;
+    }
+    return endPos;
+  }
+
+  /**
+   * Parses the fetchplan keyword if found.
+   */
+  protected boolean parseFetchplan(final String w) throws OCommandSQLParsingException {
+    if (!w.equals(KEYWORD_FETCHPLAN)) {
+      return false;
+    }
+
+    parserSkipWhiteSpaces();
+    int start = parserGetCurrentPosition();
+
+    parserNextWord(true);
+    int end = parserGetCurrentPosition();
+    parserSkipWhiteSpaces();
+
+    int position = parserGetCurrentPosition();
+    while (!parserIsEnded()) {
+      parserNextWord(true);
+
+      final String word = OStringSerializerHelper.getStringContent(parserGetLastWord());
+      if (!word.matches(".*:-?\\d+")) {
+        break;
+      }
+
+      end = parserGetCurrentPosition();
+      parserSkipWhiteSpaces();
+      position = parserGetCurrentPosition();
+    }
+
+    parserSetCurrentPosition(position);
+
+    if (end < 0) {
+      fetchPlan = OStringSerializerHelper.getStringContent(parserText.substring(start));
+    } else {
+      fetchPlan = OStringSerializerHelper.getStringContent(parserText.substring(start, end));
+    }
+
+    request.setFetchPlan(fetchPlan);
+
+    return true;
+  }
+
+  protected boolean optimizeExecution() {
+    if (compiledFilter != null) {
+      mergeRangeConditionsToBetweenOperators(compiledFilter);
+    }
+
+    if ((compiledFilter == null || (compiledFilter.getRootCondition() == null)) && groupByFields == null && projections != null
+        && projections.size() == 1) {
+
+      final long startOptimization = System.currentTimeMillis();
+      try {
+
+        final Map.Entry<String, Object> entry = projections.entrySet().iterator().next();
+
+        if (entry.getValue() instanceof OSQLFunctionRuntime) {
+          final OSQLFunctionRuntime rf = (OSQLFunctionRuntime) entry.getValue();
+          if (rf.function instanceof OSQLFunctionCount && rf.configuredParameters.length == 1
+              && "*".equals(rf.configuredParameters[0])) {
+
+            boolean restrictedClasses = false;
+            final OUser user = getDatabase().getUser();
+
+            if (parsedTarget.getTargetClasses() != null
+                && user.checkIfAllowed(ODatabaseSecurityResources.BYPASS_RESTRICTED, ORole.PERMISSION_READ) == null) {
+              for (OClass cls : parsedTarget.getTargetClasses().keySet()) {
+                if (cls.isSubClassOf(OSecurityShared.RESTRICTED_CLASSNAME)) {
+                  restrictedClasses = true;
+                  break;
+                }
+              }
+            }
+
+            if (!restrictedClasses) {
+              long count = 0;
+
+              if (parsedTarget.getTargetClasses() != null) {
+                final OClass cls = parsedTarget.getTargetClasses().keySet().iterator().next();
+                count = cls.count();
+              } else if (parsedTarget.getTargetClusters() != null) {
+                for (String cluster : parsedTarget.getTargetClusters().keySet()) {
+                  count += getDatabase().countClusterElements(cluster);
+                }
+              } else if (parsedTarget.getTargetIndex() != null) {
+                count += getDatabase().getMetadata().getIndexManager().getIndex(parsedTarget.getTargetIndex()).getSize();
+              } else {
+                final Iterable<? extends OIdentifiable> recs = parsedTarget.getTargetRecords();
+                if (recs != null) {
+                  if (recs instanceof Collection<?>)
+                    count += ((Collection<?>) recs).size();
+                  else {
+                    for (Object o : recs)
+                      count++;
+                  }
+                }
+
+              }
+
+              if (tempResult == null)
+                tempResult = new ArrayList<OIdentifiable>();
+              ((Collection<OIdentifiable>) tempResult).add(new ODocument().field(entry.getKey(), count));
+              return true;
+            }
+          }
+        }
+
+      } finally {
+        context.setVariable("optimizationElapsed", (System.currentTimeMillis() - startOptimization));
+      }
+    }
+
+    return false;
+  }
+
+  private void mergeRangeConditionsToBetweenOperators(OSQLFilter filter) {
+    OSQLFilterCondition condition = filter.getRootCondition();
+
+    OSQLFilterCondition newCondition = convertToBetweenClause(condition);
+    if (newCondition != null) {
+      filter.setRootCondition(newCondition);
+      metricRecorder.recordRangeQueryConvertedInBetween();
+      return;
+    }
+
+    mergeRangeConditionsToBetweenOperators(condition);
+  }
+
+  private void mergeRangeConditionsToBetweenOperators(OSQLFilterCondition condition) {
+    if (condition == null) {
+      return;
+    }
+
+    OSQLFilterCondition newCondition;
+
+    if (condition.getLeft() instanceof OSQLFilterCondition) {
+      OSQLFilterCondition leftCondition = (OSQLFilterCondition) condition.getLeft();
+      newCondition = convertToBetweenClause(leftCondition);
+
+      if (newCondition != null) {
+        condition.setLeft(newCondition);
+        metricRecorder.recordRangeQueryConvertedInBetween();
+      } else {
+        mergeRangeConditionsToBetweenOperators(leftCondition);
+      }
+    }
+
+    if (condition.getRight() instanceof OSQLFilterCondition) {
+      OSQLFilterCondition rightCondition = (OSQLFilterCondition) condition.getRight();
+
+      newCondition = convertToBetweenClause(rightCondition);
+      if (newCondition != null) {
+        condition.setRight(newCondition);
+        metricRecorder.recordRangeQueryConvertedInBetween();
+      } else {
+        mergeRangeConditionsToBetweenOperators(rightCondition);
+      }
+    }
+  }
+
+  private OSQLFilterCondition convertToBetweenClause(OSQLFilterCondition condition) {
+    if (condition == null) {
+      return null;
+    }
+
+    final Object right = condition.getRight();
+    final Object left = condition.getLeft();
+
+    final OQueryOperator operator = condition.getOperator();
+    if (!(operator instanceof OQueryOperatorAnd)) {
+      return null;
+    }
+
+    if (!(right instanceof OSQLFilterCondition)) {
+      return null;
+    }
+
+    if (!(left instanceof OSQLFilterCondition)) {
+      return null;
+    }
+
+    String rightField;
+
+    final OSQLFilterCondition rightCondition = (OSQLFilterCondition) right;
+    final OSQLFilterCondition leftCondition = (OSQLFilterCondition) left;
+
+    if (rightCondition.getLeft() instanceof OSQLFilterItemField && rightCondition.getRight() instanceof OSQLFilterItemField) {
+      return null;
+    }
+
+    if (!(rightCondition.getLeft() instanceof OSQLFilterItemField) && !(rightCondition.getRight() instanceof OSQLFilterItemField)) {
+      return null;
+    }
+
+    if (leftCondition.getLeft() instanceof OSQLFilterItemField && leftCondition.getRight() instanceof OSQLFilterItemField) {
+      return null;
+    }
+
+    if (!(leftCondition.getLeft() instanceof OSQLFilterItemField) && !(leftCondition.getRight() instanceof OSQLFilterItemField)) {
+      return null;
+    }
+
+    final List<Object> betweenBoundaries = new ArrayList<Object>();
+
+    if (rightCondition.getLeft() instanceof OSQLFilterItemField) {
+      OSQLFilterItemField itemField = (OSQLFilterItemField) rightCondition.getLeft();
+      if (!itemField.isFieldChain()) {
+        return null;
+      }
+
+      if (itemField.getFieldChain().getItemCount() > 1) {
+        return null;
+      }
+
+      rightField = itemField.getRoot();
+      betweenBoundaries.add(rightCondition.getRight());
+    } else if (rightCondition.getRight() instanceof OSQLFilterItemField) {
+      OSQLFilterItemField itemField = (OSQLFilterItemField) rightCondition.getRight();
+      if (!itemField.isFieldChain()) {
+        return null;
+      }
+
+      if (itemField.getFieldChain().getItemCount() > 1) {
+        return null;
+      }
+
+      rightField = itemField.getRoot();
+      betweenBoundaries.add(rightCondition.getLeft());
+    } else {
+      return null;
+    }
+
+    betweenBoundaries.add("and");
+
+    String leftField;
+    if (leftCondition.getLeft() instanceof OSQLFilterItemField) {
+      OSQLFilterItemField itemField = (OSQLFilterItemField) leftCondition.getLeft();
+      if (!itemField.isFieldChain()) {
+        return null;
+      }
+
+      if (itemField.getFieldChain().getItemCount() > 1) {
+        return null;
+      }
+
+      leftField = itemField.getRoot();
+      betweenBoundaries.add(leftCondition.getRight());
+    } else if (leftCondition.getRight() instanceof OSQLFilterItemField) {
+      OSQLFilterItemField itemField = (OSQLFilterItemField) leftCondition.getRight();
+      if (!itemField.isFieldChain()) {
+        return null;
+      }
+
+      if (itemField.getFieldChain().getItemCount() > 1) {
+        return null;
+      }
+
+      leftField = itemField.getRoot();
+      betweenBoundaries.add(leftCondition.getLeft());
+    } else {
+      return null;
+    }
+
+    if (!leftField.equalsIgnoreCase(rightField)) {
+      return null;
+    }
+
+    final OQueryOperator rightOperator = ((OSQLFilterCondition) right).getOperator();
+    final OQueryOperator leftOperator = ((OSQLFilterCondition) left).getOperator();
+
+    if ((rightOperator instanceof OQueryOperatorMajor || rightOperator instanceof OQueryOperatorMajorEquals)
+        && (leftOperator instanceof OQueryOperatorMinor || leftOperator instanceof OQueryOperatorMinorEquals)) {
+
+      final OQueryOperatorBetween between = new OQueryOperatorBetween();
+
+      if (rightOperator instanceof OQueryOperatorMajor) {
+        between.setLeftInclusive(false);
+      }
+
+      if (leftOperator instanceof OQueryOperatorMinor) {
+        between.setRightInclusive(false);
+      }
+
+      return new OSQLFilterCondition(new OSQLFilterItemField(this, leftField), between, betweenBoundaries.toArray());
+    }
+
+    if ((leftOperator instanceof OQueryOperatorMajor || leftOperator instanceof OQueryOperatorMajorEquals)
+        && (rightOperator instanceof OQueryOperatorMinor || rightOperator instanceof OQueryOperatorMinorEquals)) {
+      final OQueryOperatorBetween between = new OQueryOperatorBetween();
+
+      if (leftOperator instanceof OQueryOperatorMajor) {
+        between.setLeftInclusive(false);
+      }
+
+      if (rightOperator instanceof OQueryOperatorMinor) {
+        between.setRightInclusive(false);
+      }
+
+      Collections.reverse(betweenBoundaries);
+
+      return new OSQLFilterCondition(new OSQLFilterItemField(this, leftField), between, betweenBoundaries.toArray());
+
+    }
+
+    return null;
+  }
+
+  private void initContext() {
+    if (context == null) {
+      context = new OBasicCommandContext();
+    }
+
+    metricRecorder.setContext(context);
+  }
+
+  private void fetchFromTarget(Iterator<? extends OIdentifiable> iTarget) {
+    final long startFetching = System.currentTimeMillis();
+    try {
+
+      if (parallel) {
+        parallelExec(iTarget);
+      } else
+      // BROWSE; UNMARSHALL AND FILTER ALL THE RECORDS ON CURRENT THREAD
+      {
+        while (iTarget.hasNext()) {
+          final OIdentifiable next = iTarget.next();
+          if (next == null) {
+            break;
+          }
+          ORID identity = next.getIdentity();
+
+          if (this.foundResults.contains(identity)) {
+            continue;
+          }
+          if (!identity.toString().equals("#-1:-1")) {
+            this.foundResults.add(identity);
+          }
+
+          if (!executeSearchRecord(next)) {
+            break;
+          }
+        }
+      }
+
+    } finally {
+      context.setVariable("fetchingFromTargetElapsed", (System.currentTimeMillis() - startFetching));
+    }
+  }
+
+  private boolean parseParallel(String w) {
+    return w.equals(KEYWORD_PARALLEL);
+  }
+
+  private void parallelExec(final Iterator<? extends OIdentifiable> iTarget) {
+    final OResultSet result = (OResultSet) getResult();
+
+    // BROWSE ALL THE RECORDS ON CURRENT THREAD BUT DELEGATE UNMARSHALLING AND FILTER TO A THREAD POOL
+    final ODatabaseRecordInternal db = getDatabase();
+
+    if (limit > -1) {
+      if (result != null) {
+        result.setLimit(limit);
+      }
+    }
+
+    final int cores = Runtime.getRuntime().availableProcessors();
+    OLogManager.instance().debug(this, "Parallel query against %d threads", cores);
+
+    final ThreadPoolExecutor workers = Orient.instance().getWorkers();
+
+    executing = true;
+    final List<Future<?>> jobs = new ArrayList<Future<?>>();
+
+    // BROWSE ALL THE RECORDS AND PUT THE RECORD INTO THE QUEUE
+    while (executing && iTarget.hasNext()) {
+      final OIdentifiable next = iTarget.next();
+
+      if (next == null) {
+        break;
+      }
+
+      final Runnable job = new Runnable() {
+        @Override
+        public void run() {
+          ODatabaseRecordThreadLocal.INSTANCE.set(db);
+
+          if (!executeSearchRecord(next)) {
+            executing = false;
+          }
+        }
+      };
+
+      jobs.add(workers.submit(job));
+    }
+
+    if (OLogManager.instance().isDebugEnabled()) {
+      OLogManager.instance()
+          .debug(this, "Parallel query '%s' split in %d jobs, waiting for completion...", parserText, jobs.size());
+    }
+
+    int processed = 0;
+    int total = jobs.size();
+    try {
+      for (Future<?> j : jobs) {
+        j.get();
+        processed++;
+
+        if (OLogManager.instance().isDebugEnabled()) {
+          if (processed % (total / 10) == 0) {
+            OLogManager.instance().debug(this, "Executed parallel query %d/%d", processed, total);
+          }
+        }
+      }
+    } catch (Exception e) {
+      OLogManager.instance().error(this, "Error on executing parallel query: %s", e, parserText);
+    }
+
+    if (OLogManager.instance().isDebugEnabled()) {
+      OLogManager.instance().debug(this, "Parallel query '%s' completed", parserText);
+    }
+  }
+
+  private int getQueryFetchLimit() {
+    final int sqlLimit;
+    final int requestLimit;
+
+    if (limit > -1) {
+      sqlLimit = limit;
+    } else {
+      sqlLimit = -1;
+    }
+
+    if (request.getLimit() > -1) {
+      requestLimit = request.getLimit();
+    } else {
+      requestLimit = -1;
+    }
+
+    if (sqlLimit == -1) {
+      return requestLimit;
+    }
+
+    if (requestLimit == -1) {
+      return sqlLimit;
+    }
+
+    return Math.min(sqlLimit, requestLimit);
+  }
+
+  @SuppressWarnings("rawtypes")
+  private boolean searchForIndexes(final OClass iSchemaClass) {
+    this.foundResults.clear();
+    final ODatabaseRecord database = getDatabase();
+    database.checkSecurity(ODatabaseSecurityResources.CLASS, ORole.PERMISSION_READ, iSchemaClass.getName().toLowerCase());
+
+    // fetch all possible variants of subqueries that can be used in indexes.
+    if (compiledFilter == null) {
+      if (orderedFields.size() == 0) {
+        return false;
+      } else {
+        return optimizeSort(iSchemaClass);
+      }
+    }
+
+
+    //the main condition is a set of sub-conditions separated by OR operators
+    final List<List<OIndexSearchResult>> conditionHierarchy = filterAnalyzer.analyzeMainCondition(compiledFilter.getRootCondition(),
+        iSchemaClass, context);
+
+    List<OIndexCursor> cursors = new ArrayList<OIndexCursor>();
+
+    boolean indexIsUsedInOrderBy = false;
+    List<IndexUsageLog> indexUseAttempts = new ArrayList<IndexUsageLog>();
+    try {
+
+      OIndexSearchResult lastSearchResult = null;
+      for (List<OIndexSearchResult> indexSearchResults : conditionHierarchy) {
+        // go through all variants to choose which one can be used for index search.
+        boolean indexUsed = false;
+        for (final OIndexSearchResult searchResult : indexSearchResults) {
+          lastSearchResult = searchResult;
+          final List<OIndex<?>> involvedIndexes = filterAnalyzer.getInvolvedIndexes(iSchemaClass, searchResult);
+
+          Collections.sort(involvedIndexes, new IndexComparator());
+
+          // go through all possible index for given set of fields.
+          for (final OIndex index : involvedIndexes) {
+            if (index.isRebuiding()) {
+              continue;
+            }
+
+            final OIndexDefinition indexDefinition = index.getDefinition();
+
+            if (searchResult.containsNullValues && indexDefinition.isNullValuesIgnored()) {
+              continue;
+            }
+
+            final OQueryOperator operator = searchResult.lastOperator;
+
+            // we need to test that last field in query subset and field in index that has the same position
+            // are equals.
+            if (!OIndexSearchResult.isIndexEqualityOperator(operator)) {
+              final String lastFiled = searchResult.lastField.getItemName(searchResult.lastField.getItemCount() - 1);
+              final String relatedIndexField = indexDefinition.getFields().get(searchResult.fieldValuePairs.size());
+              if (!lastFiled.equals(relatedIndexField)) {
+                continue;
+              }
+            }
+
+            final int searchResultFieldsCount = searchResult.fields().size();
+            final List<Object> keyParams = new ArrayList<Object>(searchResultFieldsCount);
+            // We get only subset contained in processed sub query.
+            for (final String fieldName : indexDefinition.getFields().subList(0, searchResultFieldsCount)) {
+              final Object fieldValue = searchResult.fieldValuePairs.get(fieldName);
+              if (fieldValue instanceof OSQLQuery<?>) {
+                return false;
+              }
+
+              if (fieldValue != null) {
+                keyParams.add(fieldValue);
+              } else {
+                if (searchResult.lastValue instanceof OSQLQuery<?>) {
+                  return false;
+                }
+
+                keyParams.add(searchResult.lastValue);
+              }
+            }
+
+            metricRecorder.recordInvolvedIndexesMetric(index);
+
+            OIndexCursor cursor;
+            indexIsUsedInOrderBy = orderByOptimizer.canBeUsedByOrderBy(index, orderedFields)
+                && !(index.getInternal() instanceof OChainedIndexProxy);
+            try {
+              boolean ascSortOrder = !indexIsUsedInOrderBy || orderedFields.get(0).getValue().equals(KEYWORD_ASC);
+
+              if (indexIsUsedInOrderBy) {
+                fullySortedByIndex = indexDefinition.getFields().size() >= orderedFields.size() && conditionHierarchy.size() == 1;
+              }
+
+              context.setVariable("$limit", limit);
+
+              cursor = operator.executeIndexQuery(context, index, keyParams, ascSortOrder);
+
+            } catch (OIndexEngineException e) {
+              throw e;
+            } catch (Exception e) {
+              OLogManager
+                  .instance()
+                  .error(
+                      this,
+                      "Error on using index %s in query '%s'. Probably you need to rebuild indexes. Now executing query using cluster scan",
+                      e, index.getName(), request != null && request.getText() != null ? request.getText() : "");
+
+              fullySortedByIndex = false;
+              cursors.clear();
+              return false;
+            }
+
+            if (cursor == null) {
+              continue;
+            }
+            cursors.add(cursor);
+            indexUseAttempts.add(new IndexUsageLog(index, keyParams, indexDefinition));
+            indexUsed = true;
+            break;
+          }
+          if (indexUsed) {
+            break;
+          }
+        }
+        if (!indexUsed) {
+          return false;
+        }
+      }
+
+      if (cursors.size() == 0 || lastSearchResult == null) {
+        return false;
+      }
+      if (cursors.size() == 1 && canOptimize(conditionHierarchy)) {
+        filterOptimizer.optimize(compiledFilter, lastSearchResult);
+      }
+      for (OIndexCursor cursor : cursors) {
+        fetchValuesFromIndexCursor(cursor);
+      }
+
+      metricRecorder.recordOrderByOptimizationMetric(indexIsUsedInOrderBy, this.fullySortedByIndex);
+
+      indexUseAttempts.clear();
+      return true;
+    } finally {
+      for(IndexUsageLog wastedIndexUsage:indexUseAttempts){
+        revertProfiler(context, wastedIndexUsage.index, wastedIndexUsage.keyParams, wastedIndexUsage.indexDefinition);
+      }
+    }
+  }
+
+  protected void revertProfiler(final OCommandContext iContext, final OIndex<?> index, final List<Object> keyParams,
+      final OIndexDefinition indexDefinition) {
+    if (iContext.isRecordingMetrics()) {
+      iContext.updateMetric("compositeIndexUsed", -1);
+    }
+
+    final OProfilerMBean profiler = Orient.instance().getProfiler();
+    if (profiler.isRecording()) {
+      profiler.updateCounter(profiler.getDatabaseMetric(index.getDatabaseName(), "query.indexUsed"), "Used index in query", -1);
+
+      int params = indexDefinition.getParamCount();
+      if (params > 1) {
+        final String profiler_prefix = profiler.getDatabaseMetric(index.getDatabaseName(), "query.compositeIndexUsed");
+
+        profiler.updateCounter(profiler_prefix, "Used composite index in query", -1);
+        profiler.updateCounter(profiler_prefix + "." + params, "Used composite index in query with " + params + " params", -1);
+        profiler.updateCounter(profiler_prefix + "." + params + '.' + keyParams.size(), "Used composite index in query with "
+            + params + " params and " + keyParams.size() + " keys", -1);
+      }
+    }
+  }
+
+  private boolean canOptimize(List<List<OIndexSearchResult>> conditionHierarchy) {
+    if (conditionHierarchy.size() > 1) {
+      return false;
+    }
+    for (List<OIndexSearchResult> subCoditions : conditionHierarchy) {
+      if (subCoditions.size() > 1) {
+        return false;
+      }
+    }
+    return true;
+  }
+
+  /**
+   * Use index to order documents by provided fields.
+   *
+   * @param iSchemaClass where search for indexes for optimization.
+   * @return true if execution was optimized
+   */
+  private boolean optimizeSort(OClass iSchemaClass) {
+    final List<String> fieldNames = new ArrayList<String>();
+
+    for (OPair<String, String> pair : orderedFields) {
+      fieldNames.add(pair.getKey());
+    }
+
+    final Set<OIndex<?>> indexes = iSchemaClass.getInvolvedIndexes(fieldNames);
+
+    for (OIndex<?> index : indexes) {
+      if (orderByOptimizer.canBeUsedByOrderBy(index, orderedFields)) {
+        final boolean ascSortOrder = orderedFields.get(0).getValue().equals(KEYWORD_ASC);
+
+        final Object key;
+        if (ascSortOrder) {
+          key = index.getFirstKey();
+        } else {
+          key = index.getLastKey();
+        }
+
+        if (key == null) {
+          return false;
+        }
+
+        fullySortedByIndex = true;
+
+        if (context.isRecordingMetrics()) {
+          context.setVariable("indexIsUsedInOrderBy", true);
+          context.setVariable("fullySortedByIndex", fullySortedByIndex);
+
+          Set<String> idxNames = (Set<String>) context.getVariable("involvedIndexes");
+          if (idxNames == null) {
+            idxNames = new HashSet<String>();
+            context.setVariable("involvedIndexes", idxNames);
+          }
+
+          idxNames.add(index.getName());
+        }
+
+        final OIndexCursor cursor;
+        if (ascSortOrder) {
+          cursor = index.iterateEntriesMajor(key, true, true);
+        } else {
+          cursor = index.iterateEntriesMinor(key, true, false);
+        }
+        fetchValuesFromIndexCursor(cursor);
+
+        return true;
+      }
+    }
+
+    metricRecorder.recordOrderByOptimizationMetric(false, this.fullySortedByIndex);
+    return false;
+  }
+
+  private void fetchValuesFromIndexCursor(final OIndexCursor cursor) {
+    int needsToFetch;
+    if (fetchLimit > 0) {
+      needsToFetch = fetchLimit + skip;
+    } else {
+      needsToFetch = -1;
+    }
+
+    cursor.setPrefetchSize(needsToFetch);
+    fetchFromTarget(cursor);
+  }
+
+  private void fetchEntriesFromIndexCursor(final OIndexCursor cursor) {
+    int needsToFetch;
+    if (fetchLimit > 0) {
+      needsToFetch = fetchLimit + skip;
+    } else {
+      needsToFetch = -1;
+    }
+
+    cursor.setPrefetchSize(needsToFetch);
+
+    Entry<Object, OIdentifiable> entryRecord = cursor.nextEntry();
+    if (needsToFetch > 0) {
+      needsToFetch--;
+    }
+
+    while (entryRecord != null) {
+      final ODocument doc = new ODocument().setOrdered(true);
+      doc.field("key", entryRecord.getKey());
+      doc.field("rid", entryRecord.getValue().getIdentity());
+      ORecordInternal.unsetDirty(doc);
+
+      if (!handleResult(doc))
+      // LIMIT REACHED
+      {
+        break;
+      }
+
+      if (needsToFetch > 0) {
+        needsToFetch--;
+        cursor.setPrefetchSize(needsToFetch);
+      }
+
+      entryRecord = cursor.nextEntry();
+    }
+  }
+
+  private void applyOrderBy() {
+    if (orderedFields.isEmpty() || fullySortedByIndex) {
+      return;
+    }
+
+    final long startOrderBy = System.currentTimeMillis();
+    try {
+
+      if (tempResult instanceof OMultiCollectionIterator) {
+        final List<OIdentifiable> list = new ArrayList<OIdentifiable>();
+        for (OIdentifiable o : tempResult) {
+          list.add(o);
+        }
+        tempResult = list;
+      }
+
+      ODocumentHelper.sort((List<? extends OIdentifiable>) tempResult, orderedFields, context);
+      orderedFields.clear();
+
+    } finally {
+      metricRecorder.orderByElapsed(startOrderBy);
+    }
+  }
+
+  /**
+   * Extract the content of collections and/or links and put it as result
+   */
+  private void applyExpand() {
+    if (expandTarget == null) {
+      return;
+    }
+
+    final long startExpand = System.currentTimeMillis();
+    try {
+
+      if (tempResult == null) {
+        tempResult = new ArrayList<OIdentifiable>();
+        if (expandTarget instanceof OSQLFilterItemVariable) {
+          Object r = ((OSQLFilterItemVariable) expandTarget).getValue(null, null, context);
+          if (r != null) {
+            if (r instanceof OIdentifiable) {
+              ((Collection<OIdentifiable>) tempResult).add((OIdentifiable) r);
+            } else if (OMultiValue.isMultiValue(r)) {
+              for (Object o : OMultiValue.getMultiValueIterable(r)) {
+                ((Collection<OIdentifiable>) tempResult).add((OIdentifiable) o);
+              }
+            }
+          }
+        }
+      } else {
+        final OMultiCollectionIterator<OIdentifiable> finalResult = new OMultiCollectionIterator<OIdentifiable>();
+        finalResult.setLimit(limit);
+        for (OIdentifiable id : tempResult) {
+          final Object fieldValue;
+          if (expandTarget instanceof OSQLFilterItem) {
+            fieldValue = ((OSQLFilterItem) expandTarget).getValue(id.getRecord(), null, context);
+          } else if (expandTarget instanceof OSQLFunctionRuntime) {
+            fieldValue = ((OSQLFunctionRuntime) expandTarget).getResult();
+          } else {
+            fieldValue = expandTarget.toString();
+          }
+
+          if (fieldValue != null) {
+            if (fieldValue instanceof Collection<?> || fieldValue.getClass().isArray() || fieldValue instanceof Iterator<?>
+                || fieldValue instanceof OIdentifiable || fieldValue instanceof ORidBag) {
+              finalResult.add(fieldValue);
+            } else if (fieldValue instanceof Map<?, ?>) {
+              finalResult.add(((Map<?, OIdentifiable>) fieldValue).values());
+            }
+          }
+        }
+        tempResult = finalResult;
+      }
+    } finally {
+      context.setVariable("expandElapsed", (System.currentTimeMillis() - startExpand));
+    }
+
+  }
+
+  private void searchInIndex() {
+    final OIndex<Object> index = (OIndex<Object>) getDatabase().getMetadata().getIndexManager()
+        .getIndex(parsedTarget.getTargetIndex());
+
+    if (index == null) {
+      throw new OCommandExecutionException("Target index '" + parsedTarget.getTargetIndex() + "' not found");
+    }
+
+    boolean ascOrder = true;
+    if (!orderedFields.isEmpty()) {
+      if (orderedFields.size() != 1) {
+        throw new OCommandExecutionException("Index can be ordered only by key field");
+      }
+
+      final String fieldName = orderedFields.get(0).getKey();
+      if (!fieldName.equalsIgnoreCase("key")) {
+        throw new OCommandExecutionException("Index can be ordered only by key field");
+      }
+
+      final String order = orderedFields.get(0).getValue();
+      ascOrder = order.equalsIgnoreCase(KEYWORD_ASC);
+    }
+
+    // nothing was added yet, so index definition for manual index was not calculated
+    if (index.getDefinition() == null) {
+      return;
+    }
+
+    if (compiledFilter != null && compiledFilter.getRootCondition() != null) {
+      if (!"KEY".equalsIgnoreCase(compiledFilter.getRootCondition().getLeft().toString())) {
+        throw new OCommandExecutionException("'Key' field is required for queries against indexes");
+      }
+
+      final OQueryOperator indexOperator = compiledFilter.getRootCondition().getOperator();
+
+      if (indexOperator instanceof OQueryOperatorBetween) {
+        final Object[] values = (Object[]) compiledFilter.getRootCondition().getRight();
+
+        final OIndexCursor cursor = index.iterateEntriesBetween(getIndexKey(index.getDefinition(), values[0], context), true,
+            getIndexKey(index.getDefinition(), values[2], context), true, ascOrder);
+        fetchEntriesFromIndexCursor(cursor);
+      } else if (indexOperator instanceof OQueryOperatorMajor) {
+        final Object value = compiledFilter.getRootCondition().getRight();
+
+        final OIndexCursor cursor = index.iterateEntriesMajor(getIndexKey(index.getDefinition(), value, context), false, ascOrder);
+        fetchEntriesFromIndexCursor(cursor);
+      } else if (indexOperator instanceof OQueryOperatorMajorEquals) {
+        final Object value = compiledFilter.getRootCondition().getRight();
+        final OIndexCursor cursor = index.iterateEntriesMajor(getIndexKey(index.getDefinition(), value, context), true, ascOrder);
+        fetchEntriesFromIndexCursor(cursor);
+
+      } else if (indexOperator instanceof OQueryOperatorMinor) {
+        final Object value = compiledFilter.getRootCondition().getRight();
+
+        OIndexCursor cursor = index.iterateEntriesMinor(getIndexKey(index.getDefinition(), value, context), false, ascOrder);
+        fetchEntriesFromIndexCursor(cursor);
+      } else if (indexOperator instanceof OQueryOperatorMinorEquals) {
+        final Object value = compiledFilter.getRootCondition().getRight();
+
+        OIndexCursor cursor = index.iterateEntriesMinor(getIndexKey(index.getDefinition(), value, context), true, ascOrder);
+        fetchEntriesFromIndexCursor(cursor);
+      } else if (indexOperator instanceof OQueryOperatorIn) {
+        final List<Object> origValues = (List<Object>) compiledFilter.getRootCondition().getRight();
+        final List<Object> values = new ArrayList<Object>(origValues.size());
+        for (Object val : origValues) {
+          if (index.getDefinition() instanceof OCompositeIndexDefinition) {
+            throw new OCommandExecutionException("Operator IN not supported yet.");
+          }
+
+          val = getIndexKey(index.getDefinition(), val, context);
+          values.add(val);
+        }
+
+        OIndexCursor cursor = index.iterateEntries(values, true);
+        fetchEntriesFromIndexCursor(cursor);
+      } else {
+        final Object right = compiledFilter.getRootCondition().getRight();
+        Object keyValue = getIndexKey(index.getDefinition(), right, context);
+        if (keyValue == null) {
+          return;
+        }
+
+        final Object res;
+        if (index.getDefinition().getParamCount() == 1) {
+          // CONVERT BEFORE SEARCH IF NEEDED
+          final OType type = index.getDefinition().getTypes()[0];
+          keyValue = OType.convert(keyValue, type.getDefaultJavaType());
+
+          res = index.get(keyValue);
+        } else {
+          final Object secondKey = getIndexKey(index.getDefinition(), right, context);
+          if (keyValue instanceof OCompositeKey && secondKey instanceof OCompositeKey
+              && ((OCompositeKey) keyValue).getKeys().size() == index.getDefinition().getParamCount()
+              && ((OCompositeKey) secondKey).getKeys().size() == index.getDefinition().getParamCount()) {
+            res = index.get(keyValue);
+          } else {
+            OIndexCursor cursor = index.iterateEntriesBetween(keyValue, true, secondKey, true, true);
+            fetchEntriesFromIndexCursor(cursor);
+            return;
+          }
+
+        }
+
+        if (res != null) {
+          if (res instanceof Collection<?>) {
+            // MULTI VALUES INDEX
+            for (final OIdentifiable r : (Collection<OIdentifiable>) res) {
+              if (!handleResult(createIndexEntryAsDocument(keyValue, r.getIdentity())))
+              // LIMIT REACHED
+              {
+                break;
+              }
+            }
+          } else {
+            // SINGLE VALUE INDEX
+            handleResult(createIndexEntryAsDocument(keyValue, ((OIdentifiable) res).getIdentity()));
+          }
+        }
+      }
+
+    } else {
+      if (isIndexSizeQuery()) {
+        getProjectionGroup(null).applyValue(projections.keySet().iterator().next(), index.getSize());
+        return;
+      }
+
+      if (isIndexKeySizeQuery()) {
+        getProjectionGroup(null).applyValue(projections.keySet().iterator().next(), index.getKeySize());
+        return;
+      }
+
+      final OIndexInternal<?> indexInternal = index.getInternal();
+      if (indexInternal instanceof OSharedResource) {
+        ((OSharedResource) indexInternal).acquireExclusiveLock();
+      }
+
+      try {
+        // ADD ALL THE ITEMS AS RESULT
+        if (ascOrder) {
+          final Object firstKey = index.getFirstKey();
+          if (firstKey == null) {
+            return;
+          }
+
+          final OIndexCursor cursor = index.iterateEntriesMajor(firstKey, true, true);
+          fetchEntriesFromIndexCursor(cursor);
+        } else {
+          final Object lastKey = index.getLastKey();
+          if (lastKey == null) {
+            return;
+          }
+
+          final OIndexCursor cursor = index.iterateEntriesMinor(lastKey, true, false);
+          fetchEntriesFromIndexCursor(cursor);
+        }
+      } finally {
+        if (indexInternal instanceof OSharedResource) {
+          ((OSharedResource) indexInternal).releaseExclusiveLock();
+        }
+      }
+    }
+  }
+
+  private boolean isIndexSizeQuery() {
+    if (!(groupedResult != null && projections.entrySet().size() == 1)) {
+      return false;
+    }
+
+    final Object projection = projections.values().iterator().next();
+    if (!(projection instanceof OSQLFunctionRuntime)) {
+      return false;
+    }
+
+    final OSQLFunctionRuntime f = (OSQLFunctionRuntime) projection;
+    return f.getRoot().equals(OSQLFunctionCount.NAME)
+        && ((f.configuredParameters == null || f.configuredParameters.length == 0) || (f.configuredParameters.length == 1
+        && f.configuredParameters[0]
+        .equals("*")));
+  }
+
+  private boolean isIndexKeySizeQuery() {
+    if (!(groupedResult != null && projections.entrySet().size() == 1)) {
+      return false;
+    }
+
+    final Object projection = projections.values().iterator().next();
+    if (!(projection instanceof OSQLFunctionRuntime)) {
+      return false;
+    }
+
+    final OSQLFunctionRuntime f = (OSQLFunctionRuntime) projection;
+    if (!f.getRoot().equals(OSQLFunctionCount.NAME)) {
+      return false;
+    }
+
+    if (!(f.configuredParameters != null && f.configuredParameters.length == 1
+        && f.configuredParameters[0] instanceof OSQLFunctionRuntime)) {
+      return false;
+    }
+
+    final OSQLFunctionRuntime fConfigured = (OSQLFunctionRuntime) f.configuredParameters[0];
+    if (!fConfigured.getRoot().equals(OSQLFunctionDistinct.NAME)) {
+      return false;
+    }
+
+    if (!(fConfigured.configuredParameters != null && fConfigured.configuredParameters.length == 1
+        && fConfigured.configuredParameters[0] instanceof OSQLFilterItemField)) {
+      return false;
+    }
+
+    final OSQLFilterItemField field = (OSQLFilterItemField) fConfigured.configuredParameters[0];
+    return field.getRoot().equals("key");
+  }
+
+  private void handleNoTarget() {
+    if (parsedTarget == null && expandTarget == null)
+    // ONLY LET, APPLY TO THEM
+    {
+      addResult(ORuntimeResult.createProjectionDocument(resultCount));
+    }
+  }
+
+  private void handleGroupBy() {
+    if (groupedResult != null && tempResult == null) {
+
+      final long startGroupBy = System.currentTimeMillis();
+      try {
+
+        tempResult = new ArrayList<OIdentifiable>();
+
+        for (Entry<Object, ORuntimeResult> g : groupedResult.entrySet()) {
+          if (g.getKey() != null || (groupedResult.size() == 1 && groupByFields == null)) {
+            final ODocument doc = g.getValue().getResult();
+            if (doc != null && !doc.isEmpty()) {
+              ((List<OIdentifiable>) tempResult).add(doc);
+            }
+          }
+        }
+
+      } finally {
+        context.setVariable("groupByElapsed", (System.currentTimeMillis() - startGroupBy));
+      }
+    }
+  }
+}